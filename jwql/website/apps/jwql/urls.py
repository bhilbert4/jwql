--- conflicted
+++ resolved
@@ -13,11 +13,8 @@
     - Matthew Bourque
     - Johannes Sahlmann
     - Teagan King
-<<<<<<< HEAD
     - Bryan Hilbert
-=======
     - Maria Pena-Guerrero
->>>>>>> 5116583a
 
 Use
 ---
@@ -74,11 +71,8 @@
     re_path(r'^(?P<inst>({}))/bad_pixel_monitor/$'.format(instruments), monitor_views.bad_pixel_monitor, name='bad_pixel_monitor'),
     re_path(r'^(?P<inst>({}))/bias_monitor/$'.format(instruments), monitor_views.bias_monitor, name='bias_monitor'),
     re_path(r'^(?P<inst>({}))/readnoise_monitor/$'.format(instruments), monitor_views.readnoise_monitor, name='readnoise_monitor'),
-<<<<<<< HEAD
     re_path(r'^(?P<inst>({}))/edb_monitor/$'.format(instruments), monitor_views.edb_monitor, name='edb_monitor'),
-=======
     re_path(r'^(?P<inst>({}))/cosmic_ray_monitor/$'.format(instruments), monitor_views.cosmic_ray_monitor, name='cosmic_ray_monitor'),
->>>>>>> 5116583a
 
     # Main site views
     path('about/', views.about, name='about'),
