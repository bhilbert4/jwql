"""Various functions to collect data to be used by the ``views`` of the
``jwql`` app.

This module contains several functions that assist in collecting and
producing various data to be rendered in ``views.py`` for use by the
``jwql`` app.

Authors
-------

    - Lauren Chambers
    - Matthew Bourque

Use
---

    The functions within this module are intended to be imported and
    used by ``views.py``, e.g.:

    ::
        from .data_containers import get_proposal_info
"""

import copy
import glob
import os
import re
import tempfile

import numpy as np
from astropy.io import fits
from astropy.time import Time
from astroquery.mast import Mast
<<<<<<< HEAD
=======
from bokeh.embed import components
from bokeh.plotting import figure

import numpy as np
>>>>>>> e2fd21ee

from jwql.edb.edb_interface import mnemonic_inventory
from jwql.edb.engineering_database import get_mnemonic, get_mnemonic_info
from jwql.jwql_monitors import monitor_cron_jobs
from jwql.utils.constants import MONITORS
from jwql.utils.preview_image import PreviewImage
from jwql.utils.utils import get_config, filename_parser
from .forms import MnemonicSearchForm, MnemonicQueryForm, MnemonicExplorationForm

__location__ = os.path.realpath(os.path.join(os.getcwd(), os.path.dirname(__file__)))
FILESYSTEM_DIR = os.path.join(get_config()['jwql_dir'], 'filesystem')
PREVIEW_IMAGE_FILESYSTEM = os.path.join(get_config()['jwql_dir'], 'preview_images')
THUMBNAIL_FILESYSTEM = os.path.join(get_config()['jwql_dir'], 'thumbnails')
PACKAGE_DIR = os.path.dirname(__location__.split('website')[0])
REPO_DIR = os.path.split(PACKAGE_DIR)[0]


def webpage_template_data():
    """An example data container function for the webpage template.

    Define variables to pass to the webpage_template view, including
    the output of a Bokeh plot to embed.

    Returns
    -------
    jwst_launch_date : int
        The current expected JWST launch date
    plot_data : list
        A list containing the JavaScript and HTML content for the
        Bokeh plot
    """
    # Define a single variable to pass
    jwst_launch_date = 2021

    # Define a basic bokeh plot showing value as a function of time.
    # Start by defining the data for the plot.
    list_of_dates = ['2018-02-11 00:00:00.000', '2018-02-12 00:00:00.000',
                     '2018-02-13 00:00:00.000', '2018-02-14 00:00:00.000',
                     '2018-02-15 00:00:00.000', '2018-02-16 00:00:00.000',
                     '2018-02-17 00:00:00.000']
    date = Time(list_of_dates, format='iso').datetime
    avg_temp = [33, 36, 42, 43, 56, 44, 34]

    # Build the plot with Bokeh
    p1 = figure(tools='pan,box_zoom,reset,wheel_zoom,save', x_axis_type='datetime',
                title='Baltimore Winter Temperatures', x_axis_label='Date',
                y_axis_label='Average Temperature (Degrees F)')
    p1.line(date, avg_temp, line_width=1, line_color='blue', line_dash='dashed')
    p1.circle(date, avg_temp, color='blue')

    # Save out the JavaScript and HTML
    script, div = components(p1)
    plot_data = [div, script]

    return jwst_launch_date, plot_data

def data_trending():
    """Container for Miri datatrending dashboard and components

    Returns
    -------
    variables : int
        nonsense
    dashboard : list
        A list containing the JavaScript and HTML content for the
        dashboard
    """
    import jwql.instrument_monitors.miri_monitors.data_trending.dashboard as dash
    dashboard, variables = dash.data_trending_dashboard()

    return variables, dashboard


def get_acknowledgements():
    """Returns a list of individuals who are acknowledged on the
    ``about`` page.

    The list is generated by reading in the contents of the ``jwql``
    ``README`` file.  In this way, the website will automatically
    update with updates to the ``README`` file.

    Returns
    -------
    acknowledgements : list
        A list of individuals to be acknowledged.
    """

    # Locate README file
    readme_file = os.path.join(REPO_DIR, 'README.md')

    # Get contents of the README file
    with open(readme_file, 'r') as f:
        data = f.readlines()

    # Find where the acknowledgements start
    for i, line in enumerate(data):
        if 'Acknowledgments' in line:
            index = i

    # Parse out the list of individuals
    acknowledgements = data[index + 1:]
    acknowledgements = [item.strip().replace('- ', '').split(' [@')[0].strip() for item in acknowledgements]

    return acknowledgements


def get_all_proposals():
    """Return a list of all proposals that exist in the filesystem.

    Returns
    -------
    proposals : list
        A list of proposal numbers for all proposals that exist in the
        filesystem
    """

    proposals = glob.glob(os.path.join(FILESYSTEM_DIR, '*'))
    proposals = [proposal.split('jw')[-1] for proposal in proposals]
    proposals = [proposal for proposal in proposals if len(proposal) == 5]

    return proposals


def get_dashboard_components():
    """Build and return dictionaries containing components and html
    needed for the dashboard.

    Returns
    -------
    dashboard_components : dict
        A dictionary containing components needed for the dashboard.
    dashboard_html : dict
        A dictionary containing full HTML needed for the dashboard.
    """

    output_dir = get_config()['outputs']
    name_dict = {'': '',
                 'monitor_mast': 'Database Monitor',
                 'database_monitor_jwst': 'JWST',
                 'database_monitor_caom': 'JWST (CAOM)',
                 'monitor_filesystem': 'Filesystem Monitor',
                 'filecount_type': 'Total File Counts by Type',
                 'size_type': 'Total File Sizes by Type',
                 'filecount': 'Total File Counts',
                 'system_stats': 'System Statistics'}

    # Exclude monitors that can't be saved as components
    exclude_list = ['monitor_cron_jobs']

    # Run the cron job monitor to produce an updated table
    monitor_cron_jobs.status(production_mode=True)

    # Build dictionary of components
    dashboard_components = {}
    for dir_name, subdir_list, file_list in os.walk(output_dir):
        monitor_name = os.path.basename(dir_name)
        if monitor_name not in exclude_list:
            dashboard_components[name_dict[monitor_name]] = {}
            for fname in file_list:
                if 'component' in fname:
                    full_fname = '{}/{}'.format(monitor_name, fname)
                    plot_name = fname.split('_component')[0]

                    # Get the div
                    html_file = full_fname.split('.')[0] + '.html'
                    with open(os.path.join(output_dir, html_file)) as f:
                        div = f.read()

                    # Get the script
                    js_file = full_fname.split('.')[0] + '.js'
                    with open(os.path.join(output_dir, js_file)) as f:
                        script = f.read()
                    dashboard_components[name_dict[monitor_name]][name_dict[plot_name]] = [div, script]

    # Add HTML that cannot be saved as components to the dictionary
    with open(os.path.join(output_dir, 'monitor_cron_jobs', 'cron_status_table.html')) as f:
        cron_status_table_html = f.read()
    dashboard_html = {}
    dashboard_html['Cron Job Monitor'] = cron_status_table_html

    return dashboard_components, dashboard_html


def get_edb_components(request):
    """Return dictionary with content needed for the EDB page.

    Parameters
    ----------
    request : HttpRequest object
        Incoming request from the webpage

    Returns
    -------
    edb_components : dict
        Dictionary with the required components

    """
    mnemonic_name_search_result = {}
    mnemonic_query_result = {}
    mnemonic_query_result_plot = None
    mnemonic_exploration_result = None

    # If this is a POST request, we need to process the form data
    if request.method == 'POST':

        if 'mnemonic_name_search' in request.POST.keys():
            mnemonic_name_search_form = MnemonicSearchForm(request.POST,
                                                           prefix='mnemonic_name_search')

            if mnemonic_name_search_form.is_valid():
                mnemonic_identifier = mnemonic_name_search_form['search'].value()
                if mnemonic_identifier is not None:
                    mnemonic_name_search_result = get_mnemonic_info(mnemonic_identifier)

            # create forms for search fields not clicked
            mnemonic_query_form = MnemonicQueryForm(prefix='mnemonic_query')
            mnemonic_exploration_form = MnemonicExplorationForm(prefix='mnemonic_exploration')

        elif 'mnemonic_query' in request.POST.keys():
            mnemonic_query_form = MnemonicQueryForm(request.POST, prefix='mnemonic_query')

            # proceed only if entries make sense
            if mnemonic_query_form.is_valid():
                mnemonic_identifier = mnemonic_query_form['search'].value()
                start_time = Time(mnemonic_query_form['start_time'].value(), format='iso')
                end_time = Time(mnemonic_query_form['end_time'].value(), format='iso')

                if mnemonic_identifier is not None:
                    mnemonic_query_result = get_mnemonic(mnemonic_identifier, start_time,
                                                                  end_time)
                    mnemonic_query_result_plot = mnemonic_query_result.bokeh_plot()

            # create forms for search fields not clicked
            mnemonic_name_search_form = MnemonicSearchForm(prefix='mnemonic_name_search')
            mnemonic_exploration_form = MnemonicExplorationForm(prefix='mnemonic_exploration')

        elif 'mnemonic_exploration' in request.POST.keys():
            mnemonic_exploration_form = MnemonicExplorationForm(request.POST,
                                                                prefix='mnemonic_exploration')
            if mnemonic_exploration_form.is_valid():
                mnemonic_exploration_result, meta = mnemonic_inventory()

                # loop over filled fields and implement simple AND logic
                for field in mnemonic_exploration_form.fields:
                    field_value = mnemonic_exploration_form[field].value()
                    if field_value != '':
                        column_name = mnemonic_exploration_form[field].label

                        # indices in table for which a match is found (case-insensitive)
                        index = [i for i, item in enumerate(mnemonic_exploration_result[column_name]) if
                                 re.search(field_value, item, re.IGNORECASE)]
                        mnemonic_exploration_result = mnemonic_exploration_result[index]

                mnemonic_exploration_result.n_rows = len(mnemonic_exploration_result)

                display_table = copy.deepcopy(mnemonic_exploration_result)
                # temporary html file, see http://docs.astropy.org/en/stable/_modules/astropy/table/
                # table.html#Table.show_in_browser
                tmpdir = tempfile.mkdtemp()
                path = os.path.join(tmpdir, 'mnemonic_exploration_result_table.html')
                with open(path, 'w') as tmp:
                    display_table.write(tmp, format='jsviewer')
                mnemonic_exploration_result.html_file = path
                mnemonic_exploration_result.html_file_content = open(path, 'r').read()
                # pass on meta data to have access to total number of mnemonics
                mnemonic_exploration_result.meta = meta

                if mnemonic_exploration_result.n_rows == 0:
                    mnemonic_exploration_result = 'empty'

            # create forms for search fields not clicked
            mnemonic_name_search_form = MnemonicSearchForm(prefix='mnemonic_name_search')
            mnemonic_query_form = MnemonicQueryForm(prefix='mnemonic_query')

    else:
        mnemonic_name_search_form = MnemonicSearchForm(prefix='mnemonic_name_search')
        mnemonic_query_form = MnemonicQueryForm(prefix='mnemonic_query')
        mnemonic_exploration_form = MnemonicExplorationForm(prefix='mnemonic_exploration')

    edb_components = {'mnemonic_query_form': mnemonic_query_form,
                      'mnemonic_query_result': mnemonic_query_result,
                      'mnemonic_query_result_plot': mnemonic_query_result_plot,
                      'mnemonic_name_search_form': mnemonic_name_search_form,
                      'mnemonic_name_search_result': mnemonic_name_search_result,
                      'mnemonic_exploration_form': mnemonic_exploration_form,
                      'mnemonic_exploration_result': mnemonic_exploration_result}

    return edb_components


def get_expstart(rootname):
    """Return the exposure start time (``expstart``) for the given
    group of files.

    The ``expstart`` is gathered from a query to the
    ``astroquery.mast`` service.

    Parameters
    ----------
    rootname : str
        The rootname of the observation of interest (e.g.
        ``jw86700006001_02101_00006_guider1``).

    Returns
    -------
    expstart : float
        The exposure start time of the observation (in MJD).
    """

    return 5000.00


def get_filenames_by_instrument(instrument):
    """Returns a list of paths to files that match the given
    ``instrument``.

    Parameters
    ----------
    instrument : str
        The instrument of interest (e.g. `FGS`).

    Returns
    -------
    filepaths : list
        A list of full paths to the files that match the given
        instrument.
    """

    # Query files from MAST database
    # filepaths, filenames = DatabaseConnection('MAST', instrument=instrument).\
    #     get_files_for_instrument(instrument)

    # Find all of the matching files in filesytem
    # (TEMPORARY WHILE THE MAST STUFF IS BEING WORKED OUT)
    instrument_match = {'FGS': 'guider',
                        'MIRI': 'mir',
                        'NIRCam': 'nrc',
                        'NIRISS': 'nis',
                        'NIRSpec': 'nrs'}
    search_filepath = os.path.join(FILESYSTEM_DIR, '*', '*.fits')
    filepaths = [f for f in glob.glob(search_filepath) if instrument_match[instrument] in f]

    return filepaths


def get_filenames_by_proposal(proposal):
    """Return a list of filenames that are available in the filesystem
    for the given ``proposal``.

    Parameters
    ----------
    proposal : str
        The five-digit proposal number (e.g. ``88600``).

    Returns
    -------
    filenames : list
        A list of filenames associated with the given ``proposal``.
    """

    filenames = sorted(glob.glob(os.path.join(
        FILESYSTEM_DIR, 'jw{}'.format(proposal), '*')))
    filenames = [os.path.basename(filename) for filename in filenames]

    return filenames


def get_filenames_by_rootname(rootname):
    """Return a list of filenames available in the filesystem that
    are part of the given ``rootname``.

    Parameters
    ----------
    rootname : str
        The rootname of interest (e.g. ``jw86600008001_02101_00007_guider2``).

    Returns
    -------
    filenames : list
        A list of filenames associated with the given ``rootname``.
    """

    proposal = rootname.split('_')[0].split('jw')[-1][0:5]
    filenames = sorted(glob.glob(os.path.join(
        FILESYSTEM_DIR,
        'jw{}'.format(proposal),
        '{}*'.format(rootname))))
    filenames = [os.path.basename(filename) for filename in filenames]

    return filenames


def get_header_info(file):
    """Return the header information for a given ``file``.

    Parameters
    ----------
    file : str
        The name of the file of interest.

    Returns
    -------
    header : str
        The primary FITS header for the given ``file``.
    """

    dirname = file[:7]
    fits_filepath = os.path.join(FILESYSTEM_DIR, dirname, file)
    header = fits.getheader(fits_filepath, ext=0).tostring(sep='\n')

    return header


def get_image_info(file_root, rewrite):
    """Build and return a dictionary containing information for a given
    ``file_root``.

    Parameters
    ----------
    file_root : str
        The rootname of the file of interest.
    rewrite : bool
        ``True`` if the corresponding JPEG needs to be rewritten,
        ``False`` if not.

    Returns
    -------
    image_info : dict
        A dictionary containing various information for the given
        ``file_root``.
    """

    # Initialize dictionary to store information
    image_info = {}
    image_info['all_jpegs'] = []
    image_info['suffixes'] = []
    image_info['num_ints'] = {}

    preview_dir = os.path.join(get_config()['jwql_dir'], 'preview_images')

    # Find all of the matching files
    dirname = file_root[:7]
    search_filepath = os.path.join(FILESYSTEM_DIR, dirname, file_root + '*.fits')
    image_info['all_files'] = glob.glob(search_filepath)

    for file in image_info['all_files']:

        # Get suffix information
        suffix = os.path.basename(file).split('_')[4].split('.')[0]
        image_info['suffixes'].append(suffix)

        # Determine JPEG file location
        jpg_dir = os.path.join(preview_dir, dirname)
        jpg_filename = os.path.basename(os.path.splitext(file)[0] + '_integ0.jpg')
        jpg_filepath = os.path.join(jpg_dir, jpg_filename)

        # Check that a jpg does not already exist. If it does (and rewrite=False),
        # just call the existing jpg file
        if os.path.exists(jpg_filepath) and not rewrite:
            pass

        # If it doesn't, make it using the preview_image module
        else:
            if not os.path.exists(jpg_dir):
                os.makedirs(jpg_dir)
            im = PreviewImage(file, 'SCI')
            im.output_directory = jpg_dir
            im.make_image()

        # Record how many integrations there are per filetype
        search_jpgs = os.path.join(preview_dir, dirname, file_root + '_{}_integ*.jpg'.format(suffix))
        num_jpgs = len(glob.glob(search_jpgs))
        image_info['num_ints'][suffix] = num_jpgs

        image_info['all_jpegs'].append(jpg_filepath)

    return image_info


def get_instrument_proposals(instrument):
    """Return a list of proposals for the given instrument

    Parameters
    ----------
    instrument : str
        Name of the JWST instrument

    Returns
    -------
    proposals : list
        List of proposals for the given instrument
    """

    service = "Mast.Jwst.Filtered.{}".format(instrument)
    params = {"columns": "program",
              "filters": []}
    response = Mast.service_request_async(service, params)
    results = response[0].json()['data']
    proposals = list(set(result['program'] for result in results))

    return proposals


def get_preview_images_by_instrument(inst):
    """Return a list of preview images available in the filesystem for
    the given instrument.

    Parameters
    ----------
    inst : str
        The instrument of interest (e.g. ``NIRCam``).

    Returns
    -------
    preview_images : list
        A list of preview images available in the filesystem for the
        given instrument.
    """

    # Make sure the instrument is of the proper format (e.g. "Nircam")
    instrument = inst[0].upper() + inst[1:].lower()

    # Query MAST for all rootnames for the instrument
    service = "Mast.Jwst.Filtered.{}".format(instrument)
    params = {"columns": "filename",
              "filters": []}
    response = Mast.service_request_async(service, params)
    results = response[0].json()['data']

    # Parse the results to get the rootnames
    filenames = [result['filename'].split('.')[0] for result in results]

    # Get list of all preview_images
    preview_images = glob.glob(os.path.join(PREVIEW_IMAGE_FILESYSTEM, '*', '*.jpg'))

    # Get subset of preview images that match the filenames
    preview_images = [item for item in preview_images if os.path.basename(item).split('_integ')[0] in filenames]

    return preview_images


def get_preview_images_by_proposal(proposal):
    """Return a list of preview images available in the filesystem for
    the given ``proposal``.

    Parameters
    ----------
    proposal : str
        The five-digit proposal number (e.g. ``88600``).

    Returns
    -------
    preview_images : list
        A list of preview images available in the filesystem for the
        given ``proposal``.
    """

    preview_images = glob.glob(os.path.join(PREVIEW_IMAGE_FILESYSTEM, 'jw{}'.format(proposal), '*'))
    preview_images = [os.path.basename(preview_image) for preview_image in preview_images]

    return preview_images


def get_preview_images_by_rootname(rootname):
    """Return a list of preview images available in the filesystem for
    the given ``rootname``.

    Parameters
    ----------
    rootname : str
        The rootname of interest (e.g. ``jw86600008001_02101_00007_guider2``).

    Returns
    -------
    preview_images : list
        A list of preview images available in the filesystem for the
        given ``rootname``.
    """

    proposal = rootname.split('_')[0].split('jw')[-1][0:5]
    preview_images = sorted(glob.glob(os.path.join(
        PREVIEW_IMAGE_FILESYSTEM,
        'jw{}'.format(proposal),
        '{}*'.format(rootname))))
    preview_images = [os.path.basename(preview_image) for preview_image in preview_images]

    return preview_images


def get_proposal_info(filepaths):
    """Builds and returns a dictionary containing various information
    about the proposal(s) that correspond to the given ``filepaths``.

    The information returned contains such things as the number of
    proposals, the paths to the corresponding thumbnails, and the total
    number of files.

    Parameters
    ----------
    filepaths : list
        A list of full paths to files of interest.

    Returns
    -------
    proposal_info : dict
        A dictionary containing various information about the
        proposal(s) and files corresponding to the given ``filepaths``.
    """

    proposals = list(set([f.split('/')[-1][2:7] for f in filepaths]))
    thumbnail_dir = os.path.join(get_config()['jwql_dir'], 'thumbnails')
    thumbnail_paths = []
    num_files = []
    for proposal in proposals:
        thumbnail_search_filepath = os.path.join(thumbnail_dir, 'jw{}'.format(proposal), 'jw{}*rate*.thumb'.format(proposal))
        thumbnail = glob.glob(thumbnail_search_filepath)
        if len(thumbnail) > 0:
            thumbnail = thumbnail[0]
            thumbnail = '/'.join(thumbnail.split('/')[-2:])
        thumbnail_paths.append(thumbnail)

        fits_search_filepath = os.path.join(FILESYSTEM_DIR, 'jw{}'.format(proposal), 'jw{}*.fits'.format(proposal))
        num_files.append(len(glob.glob(fits_search_filepath)))

    # Put the various information into a dictionary of results
    proposal_info = {}
    proposal_info['num_proposals'] = len(proposals)
    proposal_info['proposals'] = proposals
    proposal_info['thumbnail_paths'] = thumbnail_paths
    proposal_info['num_files'] = num_files

    return proposal_info


def get_thumbnails_by_instrument(inst):
    """Return a list of thumbnails available in the filesystem for the
    given instrument.

    Parameters
    ----------
    inst : str
        The instrument of interest (e.g. ``NIRCam``).

    Returns
    -------
    preview_images : list
        A list of thumbnails available in the filesystem for the
        given instrument.
    """

    # Make sure the instrument is of the proper format (e.g. "Nircam")
    instrument = inst[0].upper() + inst[1:].lower()

    # Query MAST for all rootnames for the instrument
    service = "Mast.Jwst.Filtered.{}".format(instrument)
    params = {"columns": "filename",
              "filters": []}
    response = Mast.service_request_async(service, params)
    results = response[0].json()['data']

    # Parse the results to get the rootnames
    filenames = [result['filename'].split('.')[0] for result in results]

    # Get list of all thumbnails
    thumbnails = glob.glob(os.path.join(THUMBNAIL_FILESYSTEM, '*', '*.thumb'))

    # Get subset of preview images that match the filenames
    thumbnails = [item for item in thumbnails if os.path.basename(item).split('_integ')[0] in filenames]

    return thumbnails


def get_thumbnails_by_proposal(proposal):
    """Return a list of thumbnails available in the filesystem for the
    given ``proposal``.

    Parameters
    ----------
    proposal : str
        The five-digit proposal number (e.g. ``88600``).

    Returns
    -------
    thumbnails : list
        A list of thumbnails available in the filesystem for the given
        ``proposal``.
    """

    thumbnails = glob.glob(os.path.join(THUMBNAIL_FILESYSTEM, 'jw{}'.format(proposal), '*'))
    thumbnails = [os.path.basename(thumbnail) for thumbnail in thumbnails]

    return thumbnails


def get_thumbnails_by_rootname(rootname):
    """Return a list of preview images available in the filesystem for
    the given ``rootname``.

    Parameters
    ----------
    rootname : str
        The rootname of interest (e.g. ``jw86600008001_02101_00007_guider2``).

    Returns
    -------
    thumbnails : list
        A list of preview images available in the filesystem for the
        given ``rootname``.
    """

    proposal = rootname.split('_')[0].split('jw')[-1][0:5]
    thumbnails = sorted(glob.glob(os.path.join(
        THUMBNAIL_FILESYSTEM,
        'jw{}'.format(proposal),
        '{}*'.format(rootname))))

    thumbnails = [os.path.basename(thumbnail) for thumbnail in thumbnails]

    return thumbnails


def split_files(file_list, page_type):
    """JUST FOR USE DURING DEVELOPMENT WITH FILESYSTEM

    Splits the files in the filesystem into "unlooked" and "archived",
    with the "unlooked" images being the most recent 10% of files.
    """
    exp_times = []
    for file in file_list:
        hdr = fits.getheader(file, ext=0)
        exp_start = hdr['EXPSTART']
        exp_times.append(exp_start)

    exp_times_sorted = sorted(exp_times)
    i_cutoff = int(len(exp_times) * .1)
    t_cutoff = exp_times_sorted[i_cutoff]

    mask_unlooked = np.array([t < t_cutoff for t in exp_times])

    if page_type == 'unlooked':
        print('ONLY RETURNING {} "UNLOOKED" FILES OF {} ORIGINAL FILES'.format(len([m for m in mask_unlooked if m]), len(file_list)))
        return [f for i, f in enumerate(file_list) if mask_unlooked[i]]
    elif page_type == 'archive':
        print('ONLY RETURNING {} "ARCHIVED" FILES OF {} ORIGINAL FILES'.format(len([m for m in mask_unlooked if not m]), len(file_list)))
        return [f for i, f in enumerate(file_list) if not mask_unlooked[i]]


def thumbnails(inst, proposal=None):
    """Generate a page showing thumbnail images corresponding to
    activities, from a given ``proposal``

    Parameters
    ----------
    inst : str
        Name of JWST instrument
    proposal : str (optional)
        Number of APT proposal to filter

    Returns
    -------
    dict_to_render : dict
        Dictionary of parameters for the thumbnails
    """

    filepaths = get_filenames_by_instrument(inst)

    # JUST FOR DEVELOPMENT
    # Split files into "archived" and "unlooked"
    if proposal is not None:
        page_type = 'archive'
    else:
        page_type = 'unlooked'
    filepaths = split_files(filepaths, page_type)

    # Determine file ID (everything except suffix)
    # e.g. jw00327001001_02101_00002_nrca1
    full_ids = set(['_'.join(f.split('/')[-1].split('_')[:-1]) for f in filepaths])

    # If the proposal is specified (i.e. if the page being loaded is
    # an archive page), only collect data for given proposal
    if proposal is not None:
        full_ids = [f for f in full_ids if f[2:7] == proposal]

    detectors = []
    proposals = []
    for i, file_id in enumerate(full_ids):
        for file in filepaths:
            if '_'.join(file.split('/')[-1].split('_')[:-1]) == file_id:

                # Parse filename to get program_id
                try:
                    program_id = filename_parser(file)['program_id']
                    detector = filename_parser(file)['detector']
                except ValueError:
                    # Temporary workaround for noncompliant files in filesystem
                    program_id = nfile_id[2:7]
                    detector = file_id[26:]

        # Add parameters to sort by
        if detector not in detectors and not detector.startswith('f'):
            detectors.append(detector)
        if program_id not in proposals:
            proposals.append(program_id)

    # Extract information for sorting with dropdown menus
    # (Don't include the proposal as a sorting parameter if the
    # proposal has already been specified)
    if proposal is not None:
        dropdown_menus = {'detector': detectors}
    else:
        dropdown_menus = {'detector': detectors,
                          'proposal': proposals}

    dict_to_render = {'inst': inst,
                      'tools': MONITORS,
                      'dropdown_menus': dropdown_menus,
                      'prop': proposal}

    return dict_to_render


def thumbnails_ajax(inst, proposal=None):
    """Generate a page that provides data necessary to render the
    ``thumbnails`` template.

    Parameters
    ----------
    inst : str
        Name of JWST instrument
    proposal : str (optional)
        Number of APT proposal to filter

    Returns
    -------
    data_dict : dict
        Dictionary of data needed for the ``thumbnails`` template
    """

    # Get the available files for the instrument
    filepaths = get_filenames_by_instrument(inst)
    if proposal is not None:
        filepaths = split_files(filepaths, 'archive')
    else:
        filepaths = split_files(filepaths, 'unlooked')

    # Get set of unique rootnames
    rootnames = set(['_'.join(f.split('/')[-1].split('_')[:-1]) for f in filepaths])

    # If the proposal is specified (i.e. if the page being loaded is
    # an archive page), only collect data for given proposal
    if proposal is not None:
        rootnames = [rootname for rootname in rootnames if rootname[2:7] == proposal]

    # Initialize dictionary that will contain all needed data
    data_dict = {}
    data_dict['inst'] = inst
    data_dict['file_data'] = {}

    # Gather data for each rootname
    for rootname in rootnames:

        # Parse filename
        try:
            filename_dict = filename_parser(rootname)
        except ValueError:
            # Temporary workaround for noncompliant files in filesystem
            filename_dict = {'activity': file_id[17:19],
                             'detector': file_id[26:],
                             'exposure_id': file_id[20:25],
                             'observation': file_id[7:10],
                             'parallel_seq_id': file_id[16],
                             'program_id': file_id[2:7],
                             'visit': file_id[10:13],
                             'visit_group': file_id[14:16]}

        # Get list of available filenames
        available_files = get_filenames_by_rootname(rootname)

        # Add data to dictionary
        data_dict['file_data'][rootname] = {}
        data_dict['file_data'][rootname]['filename_dict'] = filename_dict
        data_dict['file_data'][rootname]['available_files'] = available_files
        data_dict['file_data'][rootname]['expstart'] = get_expstart(rootname)
        data_dict['file_data'][rootname]['suffixes'] = [filename_parser(filename)['suffix'] for filename in available_files]

    # Extract information for sorting with dropdown menus
    # (Don't include the proposal as a sorting parameter if the
    # proposal has already been specified)
    detectors = [data_dict['file_data'][rootname]['filename_dict']['detector'] for rootname in list(data_dict['file_data'].keys())]
    proposals = [data_dict['file_data'][rootname]['filename_dict']['program_id'] for rootname in list(data_dict['file_data'].keys())]
    if proposal is not None:
        dropdown_menus = {'detector': detectors}
    else:
        dropdown_menus = {'detector': detectors,
                          'proposal': proposals}

    data_dict['tools'] = MONITORS
    data_dict['dropdown_menus'] = dropdown_menus
    data_dict['prop'] = proposal

    return data_dict<|MERGE_RESOLUTION|>--- conflicted
+++ resolved
@@ -27,17 +27,12 @@
 import re
 import tempfile
 
-import numpy as np
 from astropy.io import fits
 from astropy.time import Time
 from astroquery.mast import Mast
-<<<<<<< HEAD
-=======
 from bokeh.embed import components
 from bokeh.plotting import figure
-
 import numpy as np
->>>>>>> e2fd21ee
 
 from jwql.edb.edb_interface import mnemonic_inventory
 from jwql.edb.engineering_database import get_mnemonic, get_mnemonic_info
