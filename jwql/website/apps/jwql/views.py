--- conflicted
+++ resolved
@@ -71,7 +71,6 @@
 from .data_containers import get_explorer_extension_names
 from .data_containers import get_header_info
 from .data_containers import get_image_info
-from .data_containers import get_proposals_by_category
 from .data_containers import get_thumbnails_all_instruments
 from .data_containers import random_404_page
 from .data_containers import text_scrape
@@ -333,92 +332,10 @@
     JsonResponse object
         Outgoing response sent to the webpage
     """
-<<<<<<< HEAD
-    # Ensure the instrument is correctly capitalized
-    inst = JWST_INSTRUMENT_NAMES_MIXEDCASE[inst.lower()]
-
-    # Get a list of Observation entries for the given instrument
-    all_entries = Observation.objects.filter(proposal__archive__instrument=inst)
-
-    # Get a list of proposal numbers.
-    prop_objects = Proposal.objects.filter(archive__instrument=inst)
-    proposal_nums = [entry.prop_id for entry in prop_objects]
-
-    # Put proposals into descending order
-    proposal_nums.sort(reverse=True)
-
-    # Total number of proposals for the instrument
-    num_proposals = len(proposal_nums)
-
-    thumbnail_paths = []
-    min_obsnums = []
-    total_files = []
-    proposal_viewed = []
-    proposal_exp_types = []
-    thumb_exp_types = []
-    proposal_obs_times = []
-    thumb_obs_time = []
-    cat_types = []
-
-    # Get a set of all exposure types used in the observations associated with this proposal
-    exp_types = [exposure_type for observation in all_entries for exposure_type in observation.exptypes.split(',')]
-    exp_types = sorted(list(set(exp_types)))
-
-    # Get all proposals based on category type
-    proposals_by_category = get_proposals_by_category(inst)
-    unique_cat_types = list(set(proposals_by_category.values()))
-
-    # The naming conventions for dropdown_menus are tightly coupled with the code, this should be changed down the line.
-    dropdown_menus = {'look': THUMBNAIL_FILTER_LOOK,
-                      'exp_type': exp_types,
-                      'cat_type': unique_cat_types}
-    thumbnails_dict = {}
-
-    for proposal_num in proposal_nums:
-        # For each proposal number, get all entries
-        prop_entries = all_entries.filter(proposal__prop_id=proposal_num)
-
-        # All entries will have the same thumbnail_path, so just grab the first
-        thumbnail_paths.append(prop_entries[0].proposal.thumbnail_path)
-
-        # Extract the observation numbers from each entry and find the minimum
-        prop_obsnums = [entry.obsnum for entry in prop_entries]
-        min_obsnums.append(min(prop_obsnums))
-
-        # Sum the file count from all observations to get the total file count for
-        # the proposal
-        prop_filecount = [entry.number_of_files for entry in prop_entries]
-        total_files.append(sum(prop_filecount))
-
-        # In order to know if a proposal contains all observations that are entirely viewed, check for at least one existing viewed=False in RootFileInfo
-        unviewed_root_file_infos = RootFileInfo.objects.filter(instrument=inst, proposal=proposal_num, viewed=False)
-        proposal_viewed.append("Viewed" if unviewed_root_file_infos.count() == 0 else "New")
-
-        # Store comma separated list of exp_types associated with each proposal
-        proposal_exp_types = [exposure_type for observation in prop_entries for exposure_type in observation.exptypes.split(',')]
-        proposal_exp_types = list(set(proposal_exp_types))
-        thumb_exp_types.append(','.join(proposal_exp_types))
-
-        # Get Most recent observation start time
-        proposal_obs_times = [observation.obsstart for observation in prop_entries]
-        thumb_obs_time.append(max(proposal_obs_times))
-
-        # Add category type to list based on proposal number
-        cat_types.append(proposals_by_category[int(proposal_num)])
-
-    thumbnails_dict['proposals'] = proposal_nums
-    thumbnails_dict['thumbnail_paths'] = thumbnail_paths
-    thumbnails_dict['num_files'] = total_files
-    thumbnails_dict['viewed'] = proposal_viewed
-    thumbnails_dict['exp_types'] = thumb_exp_types
-    thumbnails_dict['obs_time'] = thumb_obs_time
-    thumbnails_dict['cat_types'] = cat_types
-=======
     # Read in the json file created by data_containers.create_archived_proposals_context
     # and use as the context
     output_dir = get_config()['outputs']
     context_file = os.path.join(output_dir, 'archive_page', f'{inst}_archive_context.json')
->>>>>>> 4bf33205
 
     with open(context_file, 'r') as obj:
         context = json.load(obj)
