"""Defines the views for the ``jwql`` web app instrument monitors.

Authors
-------

    - Lauren Chambers

Use
---

    This module is called in ``urls.py`` as such:
    ::

        from django.urls import path
        from . import monitor_views
        urlpatterns = [path('web/path/to/view/', monitor_views.view_name,
        name='view_name')]

References
----------
    For more information please see:
        ``https://docs.djangoproject.com/en/2.0/topics/http/views/``

Dependencies
------------
    The user must have a configuration file named ``config.json``
    placed in the ``jwql`` directory.
"""

import os

from bokeh.resources import CDN, INLINE
from django.shortcuts import render
<<<<<<< HEAD
import json
=======
from django.http import HttpResponse, JsonResponse
>>>>>>> 5116583a

from . import bokeh_containers
from jwql.website.apps.jwql import bokeh_containers
from jwql.utils.constants import JWST_INSTRUMENT_NAMES_MIXEDCASE
from jwql.utils.utils import get_config, get_base_url
from jwql.instrument_monitors.nirspec_monitors.ta_monitors import msata_monitor
from jwql.instrument_monitors.nirspec_monitors.ta_monitors import wata_monitor
from jwql.utils import monitor_utils

CONFIG = get_config()
FILESYSTEM_DIR = os.path.join(CONFIG['jwql_dir'], 'filesystem')


def bad_pixel_monitor(request, inst):
    """Generate the dark monitor page for a given instrument

    Parameters
    ----------
    request : HttpRequest object
        Incoming request from the webpage
    inst : str
        Name of JWST instrument

    Returns
    -------
    HttpResponse object
        Outgoing response sent to the webpage
    """

    # Ensure the instrument is correctly capitalized
    inst = JWST_INSTRUMENT_NAMES_MIXEDCASE[inst.lower()]

    tabs_components = bokeh_containers.bad_pixel_monitor_tabs(inst)

    template = "bad_pixel_monitor.html"

    context = {
        'inst': inst,
        'tabs_components': tabs_components,
    }

    # Return a HTTP response with the template and dictionary of variables
    return render(request, template, context)


def bias_monitor(request, inst):
    """Generate the bias monitor page for a given instrument

    Parameters
    ----------
    request : HttpRequest object
        Incoming request from the webpage
    inst : str
        Name of JWST instrument

    Returns
    -------
    HttpResponse object
        Outgoing response sent to the webpage
    """

    # Ensure the instrument is correctly capitalized
    inst = JWST_INSTRUMENT_NAMES_MIXEDCASE[inst.lower()]

    # Get the html and JS needed to render the bias tab plots
    tabs_components = bokeh_containers.bias_monitor_tabs(inst)

    template = "bias_monitor.html"

    context = {
        'inst': inst,
        'tabs_components': tabs_components,
    }

    # Return a HTTP response with the template and dictionary of variables
    return render(request, template, context)


def cosmic_ray_monitor(request, inst):
    """Generate the cosmic ray monitor page for a given instrument

    Parameters
    ----------
    request : HttpRequest object
        Incoming request from the webpage
    inst : str
        Name of JWST instrument
    Returns
    -------
    HttpResponse object
        Outgoing response sent to the webpage
    """

    # Ensure the instrument is correctly capitalized
    inst = inst.upper()

    tabs_components = bokeh_containers.cosmic_ray_monitor_tabs(inst)

    template = "cosmic_ray_monitor.html"

    context = {
        'inst': inst,
        'tabs_components': tabs_components,
    }

    # Return a HTTP response with the template and dictionary of variables
    return render(request, template, context)


def dark_monitor(request, inst):
    """Generate the dark monitor page for a given instrument

    Parameters
    ----------
    request : HttpRequest object
        Incoming request from the webpage
    inst : str
        Name of JWST instrument

    Returns
    -------
    HttpResponse object
        Outgoing response sent to the webpage
    """

    # Ensure the instrument is correctly capitalized
    inst = JWST_INSTRUMENT_NAMES_MIXEDCASE[inst.lower()]

    tabs_components = bokeh_containers.dark_monitor_tabs(inst)

    template = "dark_monitor.html"

    context = {
        'inst': inst,
        'tabs_components': tabs_components,
    }

    # Return a HTTP response with the template and dictionary of variables
    return render(request, template, context)


def edb_monitor(request, inst):
    """Generate the EDB telemetry monitor page for a given instrument

    Parameters
    ----------
    request : HttpRequest object
        Incoming request from the webpage

    inst : str
        Name of JWST instrument

    Returns
    -------
    HttpResponse object
        Outgoing response sent to the webpage
    """
    inst = inst.lower()
    plot_dir = os.path.join(CONFIG["outputs"], "edb_telemetry_monitor", inst)
    json_file = f'edb_{inst}_tabbed_plots.json'

    # Get the json data that contains the tabbed plots
    with open(os.path.join(plot_dir, json_file), 'r') as fp:
        data = json.dumps(json.loads(fp.read()))

    template = "edb_monitor.html"

    context = {
        'inst': JWST_INSTRUMENT_NAMES_MIXEDCASE[inst],
        'json_object': data,
        'resources': CDN.render()
    }

    # Return a HTTP response with the template and dictionary of variables
    return render(request, template, context)


def readnoise_monitor(request, inst):
    """Generate the readnoise monitor page for a given instrument

    Parameters
    ----------
    request : HttpRequest object
        Incoming request from the webpage
    inst : str
        Name of JWST instrument

    Returns
    -------
    HttpResponse object
        Outgoing response sent to the webpage
    """

    # Ensure the instrument is correctly capitalized
    inst = JWST_INSTRUMENT_NAMES_MIXEDCASE[inst.lower()]

    # Get the html and JS needed to render the readnoise tab plots
    tabs_components = bokeh_containers.readnoise_monitor_tabs(inst)

    template = "readnoise_monitor.html"

    context = {
        'inst': inst,
        'tabs_components': tabs_components,
    }

    # Return a HTTP response with the template and dictionary of variables
    return render(request, template, context)


def msata_monitoring(request):
    """Container for MSATA monitor

    Parameters
    ----------
    request : HttpRequest object
        Incoming request from the webpage

    Returns
    -------
    HttpResponse object
        Outgoing response sent to the webpage
    """
    # get the template and embed the plots
    template = "msata_monitor.html"

    context = {
        'inst': 'NIRSpec',
        'base_url': get_base_url()
    }

    # Return a HTTP response with the template and dictionary of variables
    return render(request, template, context)


def msata_monitoring_ajax(request):
    """Generate the MSATA monitor results to display in the monitor page

    Parameters
    ----------
    request : HttpRequest object
        Incoming request from the webpage

    Returns
    -------
    JsonResponse object
        Outgoing response sent to the webpage
    """
    # run the monitor
    module = 'msata_monitor.py'
    start_time, log_file = monitor_utils.initialize_instrument_monitor(module)
    monitor = msata_monitor.MSATA()
    monitor.run()
    monitor_utils.update_monitor_table(module, start_time, log_file)

    context = {'script': monitor.script,
               'div': monitor.div}

    return JsonResponse(context, json_dumps_params={'indent': 2})


def wata_monitoring(request):
    """Container for WATA monitor

    Parameters
    ----------
    request : HttpRequest object
        Incoming request from the webpage

    Returns
    -------
    HttpResponse object
        Outgoing response sent to the webpage
    """
    # get the template and embed the plots
    template = "wata_monitor.html"

    context = {
        'inst': 'NIRSpec',
        'base_url': get_base_url()
    }

    # Return a HTTP response with the template and dictionary of variables
    return render(request, template, context)


def wata_monitoring_ajax(request):
    """Generate the WATA monitor results to display in the monitor page

    Parameters
    ----------
    request : HttpRequest object
        Incoming request from the webpage

    Returns
    -------
    JsonResponse object
        Outgoing response sent to the webpage
    """
    # run the monitor
    module = 'wata_monitor.py'
    start_time, log_file = monitor_utils.initialize_instrument_monitor(module)
    monitor = wata_monitor.WATA()
    monitor.run()
    monitor_utils.update_monitor_table(module, start_time, log_file)

    context = {'script': monitor.script,
               'div': monitor.div}

    return JsonResponse(context, json_dumps_params={'indent': 2})<|MERGE_RESOLUTION|>--- conflicted
+++ resolved
@@ -30,12 +30,9 @@
 import os
 
 from bokeh.resources import CDN, INLINE
+from django.http import HttpResponse, JsonResponse
 from django.shortcuts import render
-<<<<<<< HEAD
 import json
-=======
-from django.http import HttpResponse, JsonResponse
->>>>>>> 5116583a
 
 from . import bokeh_containers
 from jwql.website.apps.jwql import bokeh_containers
