--- conflicted
+++ resolved
@@ -41,21 +41,19 @@
 	    </p>
 
 	    <!-- Display the image -->
-<<<<<<< HEAD
-        <div class='row'>
-    	    <div class='col-9 text-center'>
-    		    <button id="int_before" class="btn btn-primary mx-2" role="button" onclick='change_int("left");' disabled>&#9664;</button>
-    		    <span class="image_preview">
-    		    	<a id="int_count">Displaying integration 1/1</a><br>
-    		    	<img id="image_viewer" src='{{ static("") }}preview_images/{{ file_root[:7] }}/{{ file_root }}_cal_integ0.jpg' alt='{{ file_root }}_cal_integ0.jpg'>
-    		    </span>
-    		    <button id="int_after" class="btn btn-primary mx-2" role="button" onclick='change_int("right");' disabled>&#9658;</button>
-    		</div>
+	    <div class='text-center'>
+		    <button id="int_before" class="btn btn-primary mx-2" role="button" onclick='change_int("left", "{{file_root}}", "{{num_ints}}");' disabled>&#9664;</button>
+		    <span class="image_preview">
+		    	<a id="int_count">Displaying integration 1/1</a><br>
+		    	<img id="image_viewer" src='{{ static("") }}preview_images/{{ file_root[:7] }}/{{ file_root }}_cal_integ0.jpg' alt='{{ file_root }}_cal_integ0.jpg'>
+		    </span>
+		    <button id="int_after" class="btn btn-primary mx-2" role="button" onclick='change_int("right", "{{file_root}}", "{{num_ints}}");' disabled>&#9658;</button>
+		</div>
 
             <!-- Add Anomoly form -->
-    	    <div class='col-3'>
+            <div class='col-3'>
                 <h6>Anomalies in this image:</h6>
-    		    <ul class='no-bullets'>
+                <ul class='no-bullets'>
                     {% for anom, name in anomalies %}
                         {% if anom in prev_anom %}
                             <li><input type="checkbox" name="anomaly" value="{{ anom }}" id="{{ anom }}" checked>&nbsp;&nbsp;{{ name }}</li>
@@ -65,18 +63,7 @@
                     {% endfor %}
                 </ul>
                 <a class="btn btn-primary my-2" role="button" href="#">Submit Anomalies</a>
-    		</div>
-        </div>
-=======
-	    <div class='text-center'>
-		    <button id="int_before" class="btn btn-primary mx-2" role="button" onclick='change_int("left", "{{file_root}}", "{{num_ints}}");' disabled>&#9664;</button>
-		    <span class="image_preview">
-		    	<a id="int_count">Displaying integration 1/1</a><br>
-		    	<img id="image_viewer" src='{{ static("") }}preview_images/{{ file_root[:7] }}/{{ file_root }}_cal_integ0.jpg' alt='{{ file_root }}_cal_integ0.jpg'>
-		    </span>
-		    <button id="int_after" class="btn btn-primary mx-2" role="button" onclick='change_int("right", "{{file_root}}", "{{num_ints}}");' disabled>&#9658;</button>
-		</div>
->>>>>>> 83911cb2
+            </div>
 
 		<!-- Download the images? -->
 	    <p>
