--- conflicted
+++ resolved
@@ -77,13 +77,8 @@
     detector = models.CharField(max_length=MAX_LEN_DETECTOR, blank=True, null=True)
     x_coord = ArrayField(models.IntegerField())
     y_coord = ArrayField(models.IntegerField())
-<<<<<<< HEAD
-    type = models.CharField(blank=True, null=True)
-    source_files = ArrayField(models.CharField(blank=True, null=True))
-=======
-    type = models.CharField(max_length=MAX_LEN_TYPE, blank=True, null=True)
-    source_files = models.TextField(blank=True, null=True)  # This field type is a guess.
->>>>>>> f39f3c19
+    type = models.CharField(max_length=MAX_LEN_TYPE, blank=True, null=True)
+    source_files = ArrayField(models.CharField(blank=True, null=True))
     obs_start_time = models.DateTimeField(blank=True, null=True)
     obs_mid_time = models.DateTimeField(blank=True, null=True)
     obs_end_time = models.DateTimeField(blank=True, null=True)
@@ -149,13 +144,8 @@
     detector = models.CharField(max_length=MAX_LEN_DETECTOR, blank=True, null=True)
     x_coord = ArrayField(models.IntegerField())
     y_coord = ArrayField(models.IntegerField())
-<<<<<<< HEAD
-    type = models.CharField(blank=True, null=True)
-    source_files = ArrayField(models.CharField(blank=True, null=True))
-=======
-    type = models.CharField(max_length=MAX_LEN_TYPE, blank=True, null=True)
-    source_files = models.TextField(blank=True, null=True)  # This field type is a guess.
->>>>>>> f39f3c19
+    type = models.CharField(max_length=MAX_LEN_TYPE, blank=True, null=True)
+    source_files = ArrayField(models.CharField(blank=True, null=True))
     obs_start_time = models.DateTimeField(blank=True, null=True)
     obs_mid_time = models.DateTimeField(blank=True, null=True)
     obs_end_time = models.DateTimeField(blank=True, null=True)
@@ -221,13 +211,8 @@
     detector = models.CharField(max_length=MAX_LEN_DETECTOR, blank=True, null=True)
     x_coord = ArrayField(models.IntegerField())
     y_coord = ArrayField(models.IntegerField())
-<<<<<<< HEAD
-    type = models.CharField(blank=True, null=True)
-    source_files = ArrayField(models.CharField(blank=True, null=True))
-=======
-    type = models.CharField(max_length=MAX_LEN_TYPE, blank=True, null=True)
-    source_files = models.TextField(blank=True, null=True)  # This field type is a guess.
->>>>>>> f39f3c19
+    type = models.CharField(max_length=MAX_LEN_TYPE, blank=True, null=True)
+    source_files = ArrayField(models.CharField(blank=True, null=True))
     obs_start_time = models.DateTimeField(blank=True, null=True)
     obs_mid_time = models.DateTimeField(blank=True, null=True)
     obs_end_time = models.DateTimeField(blank=True, null=True)
@@ -293,13 +278,8 @@
     detector = models.CharField(max_length=MAX_LEN_DETECTOR, blank=True, null=True)
     x_coord = ArrayField(models.IntegerField())
     y_coord = ArrayField(models.IntegerField())
-<<<<<<< HEAD
-    type = models.CharField(blank=True, null=True)
-    source_files = ArrayField(models.CharField(blank=True, null=True))
-=======
-    type = models.CharField(max_length=MAX_LEN_TYPE, blank=True, null=True)
-    source_files = models.TextField(blank=True, null=True)  # This field type is a guess.
->>>>>>> f39f3c19
+    type = models.CharField(max_length=MAX_LEN_TYPE, blank=True, null=True)
+    source_files = ArrayField(models.CharField(blank=True, null=True))
     obs_start_time = models.DateTimeField(blank=True, null=True)
     obs_mid_time = models.DateTimeField(blank=True, null=True)
     obs_end_time = models.DateTimeField(blank=True, null=True)
@@ -365,13 +345,8 @@
     detector = models.CharField(max_length=MAX_LEN_DETECTOR, blank=True, null=True)
     x_coord = ArrayField(models.IntegerField())
     y_coord = ArrayField(models.IntegerField())
-<<<<<<< HEAD
-    type = models.CharField(blank=True, null=True)
-    source_files = ArrayField(models.CharField(blank=True, null=True))
-=======
-    type = models.CharField(max_length=MAX_LEN_TYPE, blank=True, null=True)
-    source_files = models.TextField(blank=True, null=True)  # This field type is a guess.
->>>>>>> f39f3c19
+    type = models.CharField(max_length=MAX_LEN_TYPE, blank=True, null=True)
+    source_files = ArrayField(models.CharField(blank=True, null=True))
     obs_start_time = models.DateTimeField(blank=True, null=True)
     obs_mid_time = models.DateTimeField(blank=True, null=True)
     obs_end_time = models.DateTimeField(blank=True, null=True)
