--- conflicted
+++ resolved
@@ -78,7 +78,6 @@
 # Defines the possible anomalies (with rendered name) to flag through the web app
 ANOMALY_CHOICES = [(anomaly, inflection.titleize(anomaly)) for anomaly in ANOMALIES_PER_INSTRUMENT]
 
-<<<<<<< HEAD
 # Dictionary of filters for each instrument
 FILTERS_PER_INSTRUMENT = {'miri': ['F560W', 'F770W', 'F1000W', 'F1065C', 'F1130W', 'F1140C', 'F1280W',
                                    'F1500W', 'F1550C', 'F1800W', 'F2100W', 'F2300C', 'F2550W'],
@@ -93,9 +92,6 @@
 
 # Names of four amp subarrays
 FOUR_AMP_SUBARRAYS = ['WFSS128R', 'WFSS64R', 'WFSS128C', 'WFSS64C']
-=======
-FOUR_AMP_SUBARRAYS = ['WFSS128R', 'WFSS64R']
->>>>>>> 6b3e26f7
 
 # Names of full-frame apertures for all instruments
 FULL_FRAME_APERTURES = {'NIRCAM': ['NRCA1_FULL', 'NRCA2_FULL', 'NRCA3_FULL', 'NRCA4_FULL',
