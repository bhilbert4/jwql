--- conflicted
+++ resolved
@@ -252,12 +252,9 @@
     'miri': [('Dark Current Monitor', '#'),
              ('Data Trending', '/miri/miri_data_trending'),
              ('Bad Pixel Monitor', '/miri/bad_pixel_monitor'),
-<<<<<<< HEAD
              ('Cosmic Ray Monitor', '/miri/cosmic_ray_monitor'),
-=======
              ('Readnoise Monitor', '/miri/readnoise_monitor'),
-             ('Cosmic Ray Monitor', '#'),
->>>>>>> 97b0cc73
+             ('Cosmic Ray Monitor', '/miri/cosmic_ray_monitor'),
              ('Photometry Monitor', '#'),
              ('TA Failure Monitor', '#'),
              ('Blind Pointing Accuracy Monitor', '#'),
