--- conflicted
+++ resolved
@@ -70,7 +70,6 @@
 # Dictionary describing instruments to which anomalies apply
 ANOMALIES_PER_INSTRUMENT = {
     # anomalies affecting all instruments:
-<<<<<<< HEAD
     'cosmic_ray_shower': ['fgs', 'miri', 'nircam', 'niriss'],
     'diffraction_spike': ['fgs', 'miri', 'nircam', 'niriss', 'nirspec'],
     'excessive_saturation': ['fgs', 'miri', 'nircam', 'niriss', 'nirspec'],
@@ -106,45 +105,11 @@
     'unusual_cosmic_ray': ['nirspec'],
     'unusual_snowball': ['nirspec'],
     'wisps': ['nircam'],
-=======
-    "cosmic_ray_shower": ["fgs", "miri", "nircam", "niriss", "nirspec"],
-    "diffraction_spike": ["fgs", "miri", "nircam", "niriss", "nirspec"],
-    "excessive_saturation": ["fgs", "miri", "nircam", "niriss", "nirspec"],
-    "guidestar_failure": ["fgs", "miri", "nircam", "niriss", "nirspec"],
-    "persistence": ["fgs", "miri", "nircam", "niriss", "nirspec"],
-    # anomalies affecting multiple instruments:
-    "crosstalk": ["fgs", "nircam", "niriss", "nirspec"],
-    "data_transfer_error": ["fgs", "nircam", "niriss", "nirspec"],
-    "ghost": ["fgs", "nircam", "niriss", "nirspec"],
-    "snowball": ["fgs", "nircam", "niriss", "nirspec"],
-    # instrument-specific anomalies:
-    "column_pull_up": ["miri"],
-    "column_pull_down": ["miri"],
-    "Dominant_MSA_Leakage": ["nirspec"],
-    "dragons_breath": ["nircam"],
-    "MRS_Glow": ["miri"],
-    "MRS_Zipper": ["miri"],
-    "internal_reflection": ["miri"],
-    "optical_short": ["nirspec"],  # Only for MOS observations
-    "row_pull_up": ["miri"],
-    "row_pull_down": ["miri"],
-    "LRS_Contamination": ["miri"],
-    "tree_rings": ["miri"],
-    "scattered_light": ["niriss", "nircam"],
-    "claws": ["nircam"],
-    "wisps": ["nircam"],
-    "tilt_event": ["nircam"],
-    "light_saber": ["niriss"],
->>>>>>> 829cbfbf
     # additional anomalies:
     "other": ["fgs", "miri", "nircam", "niriss", "nirspec"],
 }
 # anomalies that shouldn't be 'titleized'
-<<<<<<< HEAD
 special_cases = ['Noticeable_MSA_Leakage', 'MRS_Glow', 'MRS_Zipper', 'LRS_Contamination']
-=======
-special_cases = ["Dominant_MSA_Leakage", "MRS_Glow", "MRS_Zipper", "LRS_Contamination"]
->>>>>>> 829cbfbf
 
 # Defines the possible anomalies to flag through the web app
 ANOMALY_CHOICES = [
