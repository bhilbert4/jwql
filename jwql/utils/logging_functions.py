""" Logging functions for the ``jwql`` automation platform.

This module provides decorators to log the execution of modules.  Log
files are written to the ``logs/`` directory in the ``jwql`` central
storage area, named by module name and timestamp, e.g.
``monitor_filesystem/monitor_filesystem_2018-06-20-15:22:51.log``


Authors
-------

    - Catherine Martlin
    - Alex Viana (wfc3ql Version)
    - Matthew Bourque
    - Jason Neal

Use
---

    To log the execution of a module, use:
    ::

        import os
        import logging

        from jwql.logging.logging_functions import configure_logging
        from jwql.logging.logging_functions import log_info
        from jwql.logging.logging_functions import log_fail

        @log_info
        @log_fail
        def my_main_function():
            pass

        if __name__ == '__main__':

            module = os.path.basename(__file__).replace('.py', '')
            configure_logging(module)

            my_main_function()

Dependencies
------------

    The user must have a configuration file named ``config.json``
    placed in the ``jwql`` directory and it must contain keys for
    ``log_dir`` and ``admin_account``.

References
----------
    This code is adopted and updated from python routine
    ``logging_functions.py`` written by Alex Viana, 2013 for the WFC3
    Quicklook automation platform.
"""

import datetime
import getpass
import importlib
import logging
import os
import pwd
import socket
import subprocess
import sys
import time
import traceback

from functools import wraps

from jwql.utils.permissions import set_permissions
from jwql.utils.utils import get_config, ensure_dir_exists


def configure_logging(module):
    """Configure the log file with a standard logging format.

    Parameters
    ----------
    module : str
        The name of the module being logged.
    production_mode : bool
        Whether or not the output should be written to the production
        environement.
    path : str
        Where to write the log if user-supplied path; default to working dir.

    Returns
    -------
    log_file : str
        The path to the file where the log is written to.
    """

    # Determine log file location
    log_file = make_log_file(module)

    # Make sure no other root lhandlers exist before configuring the logger
    for handler in logging.root.handlers[:]:
        logging.root.removeHandler(handler)

    # Create the log file and set the permissions
    logging.basicConfig(filename=log_file,
                        format='%(asctime)s %(levelname)s: %(message)s',
                        datefmt='%m/%d/%Y %H:%M:%S %p',
                        level=logging.INFO)
    print('Log file initialized to {}'.format(log_file))
    set_permissions(log_file)

    return log_file


def get_log_status(log_file):
    """Returns the end status of the given ``log_file`` (i.e.
    ``SUCCESS`` or ``FAILURE``)

    Parameters
    ----------
    log_file : str
        The path to the file where the log is written to

    Returns
    -------
    status : bool
        The status of the execution of the script described by the log
        file (i.e. ``SUCCESS`` or ``FAILURE``)
    """

    with open(log_file, 'r') as f:
        data = f.readlines()
    last_line = data[-1].strip()

    if 'Completed Successfully' in last_line:
        return 'SUCCESS'
    else:
        return 'FAILURE'


def make_log_file(module):
    """Create the log file name based on the module name.

    The name of the ``log_file`` is a combination of the name of the
    module being logged and the current datetime.

    Parameters
    ----------
    module : str
        The name of the module being logged.
    production_mode : bool
        Whether or not the output should be written to the production
        environment.
    path : str
        Where to write the log if user-supplied path; default to
        working dir.

    Returns
    -------
    log_file : str
        The full path to where the log file will be written to.
    """

    # Build filename
    timestamp = datetime.datetime.now().strftime('%Y-%m-%d-%H-%M')
    hostname = socket.gethostname()
    filename = '{0}_{1}_{2}.log'.format(module, hostname, timestamp)

    # Determine save location
    user = pwd.getpwuid(os.getuid()).pw_name
    admin_account = get_config()['admin_account']
    log_path = get_config()['log_dir']

    # For production
    if user == admin_account and socket.gethostname()[0] == 'p':
        log_file = os.path.join(log_path, 'ops', module, filename)

    # For test
    elif user == admin_account and socket.gethostname()[0] == 't':
        log_file = os.path.join(log_path, 'test', module, filename)

    # For dev
    elif user == admin_account and socket.gethostname()[0] == 'd':
        log_file = os.path.join(log_path, 'dev', module, filename)

    # For local (also write to dev)
    else:
        log_file = os.path.join(log_path, 'dev', module, filename)

    # Make sure parent directory exists
    ensure_dir_exists(os.path.dirname(log_file))

    return log_file


def log_info(func):
    """Decorator to log useful system information.

    This function can be used as a decorator to log user environment
    and system information. Future packages we want to track can be
    added or removed as necessary.

    Parameters
    ----------
    func : func
        The function to decorate.

    Returns
    -------
    wrapped : func
        The wrapped function.
    """

    @wraps(func)
    def wrapped(*args, **kwargs):

        # Log environment information
        logging.info('User: ' + getpass.getuser())
        logging.info('System: ' + socket.gethostname())
        logging.info('Python Version: ' + sys.version.replace('\n', ''))
        logging.info('Python Executable Path: ' + sys.executable)
        logging.info('Running as PID {}'.format(os.getpid()))

        # Read in setup.py file to build list of required modules
        with open(get_config()['setup_file']) as f:
            data = f.readlines()

        for i, line in enumerate(data):
            if 'REQUIRES = [' in line:
                begin = i + 1
            elif 'setup(' in line:
                end = i - 2
        required_modules = data[begin:end]

        # Clean up the module list
        module_list = [item.strip().replace("'", "").replace(",", "").split("=")[0].split(">")[0].split("<")[0] for item in required_modules]

        # Log common module version information
        for module in module_list:
            try:
                mod = importlib.import_module(module)
                logging.info(module + ' Version: ' + mod.__version__)
                logging.info(module + ' Path: ' + mod.__path__[0])
            except (ImportError, AttributeError) as err:
                logging.warning(err)

        # nosec comment added to ignore bandit security check
<<<<<<< HEAD
        try:
            environment = subprocess.check_output('conda env export', universal_newlines=True, shell=True) # nosec
            logging.info('Environment:')
            for line in environment.split('\n'):
                logging.info(line)
        except Exception as err:   # catch any exception and report the entire traceback
            logging.exception(err)
=======
        environment = subprocess.check_output(['conda', 'env', 'export'], universal_newlines=True)  # nosec
        logging.info('Environment:')
        for line in environment.split('\n'):
            logging.info(line)
>>>>>>> 5116583a

        # Call the function and time it
        t1_cpu = time.perf_counter()
        t1_time = time.time()
        func(*args, **kwargs)
        t2_cpu = time.perf_counter()
        t2_time = time.time()

        # Log execution time
        hours_cpu, remainder_cpu = divmod(t2_cpu - t1_cpu, 60 * 60)
        minutes_cpu, seconds_cpu = divmod(remainder_cpu, 60)
        hours_time, remainder_time = divmod(t2_time - t1_time, 60 * 60)
        minutes_time, seconds_time = divmod(remainder_time, 60)
        logging.info('Elapsed Real Time: {}:{}:{}'.format(int(hours_time), int(minutes_time), int(seconds_time)))
        logging.info('Elapsed CPU Time: {}:{}:{}'.format(int(hours_cpu), int(minutes_cpu), int(seconds_cpu)))

    return wrapped


def log_fail(func):
    """Decorator to log crashes in the decorated code.

    Parameters
    ----------
    func : func
        The function to decorate.

    Returns
    -------
    wrapped : func
        The wrapped function.
    """

    @wraps(func)
    def wrapped(*args, **kwargs):

        try:

            # Run the function
            func(*args, **kwargs)
            logging.info('Completed Successfully')

        except Exception:
            logging.critical(traceback.format_exc())
            logging.critical('CRASHED')

    return wrapped


def log_timing(func):
    """Decorator to time a module or function within a code.

    Parameters
    ----------
    func : func
        The function to time.

    Returns
    -------
    wrapped : func
        The wrapped function. Will log the time."""

    def wrapped(*args, **kwargs):

        # Call the function and time it
        t1_cpu = time.process_time()
        t1_time = time.time()
        func(*args, **kwargs)
        t2_cpu = time.process_time()
        t2_time = time.time()

        # Log execution time
        hours_cpu, remainder_cpu = divmod(t2_cpu - t1_cpu, 60 * 60)
        minutes_cpu, seconds_cpu = divmod(remainder_cpu, 60)
        hours_time, remainder_time = divmod(t2_time - t1_time, 60 * 60)
        minutes_time, seconds_time = divmod(remainder_time, 60)
        logging.info('Elapsed Real Time of {}: {}:{}:{}'.format(func.__name__, int(hours_time), int(minutes_time), int(seconds_time)))
        logging.info('Elapsed CPU Time of {}: {}:{}:{}'.format(func.__name__, int(hours_cpu), int(minutes_cpu), int(seconds_cpu)))

    return wrapped<|MERGE_RESOLUTION|>--- conflicted
+++ resolved
@@ -241,7 +241,6 @@
                 logging.warning(err)
 
         # nosec comment added to ignore bandit security check
-<<<<<<< HEAD
         try:
             environment = subprocess.check_output('conda env export', universal_newlines=True, shell=True) # nosec
             logging.info('Environment:')
@@ -249,12 +248,6 @@
                 logging.info(line)
         except Exception as err:   # catch any exception and report the entire traceback
             logging.exception(err)
-=======
-        environment = subprocess.check_output(['conda', 'env', 'export'], universal_newlines=True)  # nosec
-        logging.info('Environment:')
-        for line in environment.split('\n'):
-            logging.info(line)
->>>>>>> 5116583a
 
         # Call the function and time it
         t1_cpu = time.perf_counter()
