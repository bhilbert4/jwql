"""Various utility functions for the ``jwql`` project.

Authors
-------

    - Matthew Bourque
    - Lauren Chambers

Use
---

    This module can be imported as such:

    >>> import utils
    settings = get_config()

References
----------

    Filename parser modified from Joe Hunkeler:
    https://gist.github.com/jhunkeler/f08783ca2da7bfd1f8e9ee1d207da5ff
 """

import getpass
import json
import os
import re

from jwql.utils import permissions
from jwql.utils.constants import FILE_SUFFIX_TYPES

__location__ = os.path.realpath(os.path.join(os.getcwd(), os.path.dirname(__file__)))

<<<<<<< HEAD
=======
FILE_SUFFIX_TYPES = ['uncal', 'cal', 'rateints', 'rate', 'trapsfilled',
                     'i2d', 'x1d', 's2d', 's3d', 'dark', 'ami', 'crf']
JWST_INSTRUMENTS = sorted(['NIRISS', 'NIRCam', 'NIRSpec', 'MIRI', 'FGS'])
JWST_DATAPRODUCTS = ['IMAGE', 'SPECTRUM', 'SED', 'TIMESERIES', 'VISIBILITY',
                     'EVENTLIST', 'CUBE', 'CATALOG', 'ENGINEERING', 'NULL']
MAST_SERVICES = ['Mast.Jwst.Filtered.Nircam', 'Mast.Jwst.Filtered.Nirspec',
                 'Mast.Jwst.Filtered.Niriss', 'Mast.Jwst.Filtered.Miri',
                 'Mast.Jwst.Filtered.Fgs']
MONITORS = {
    'FGS': ['Bad Pixel Monitor'],
    'MIRI': ['Dark Current Monitor',
             'Bad Pixel Monitor', 'Cosmic Ray Monitor', 'Photometry Monitor',
             'TA Failure Monitor', 'Blind Pointing Accuracy Monitor',
             'Filter and Calibration Lamp Monitor', 'Thermal Emission Monitor'],
    'NIRCam': ['Bias Monitor',
               'Readnoise Monitor', 'Gain Level Monitor',
               'Mean Dark Current Rate Monitor', 'Photometric Stability Monitor'],
    'NIRISS': ['Bad Pixel Monitor',
               'Readnoise Monitor', 'AMI Calibrator Monitor', 'TSO RMS Monitor'],
    'NIRSpec': ['Optical Short Monitor', 'Target Acquisition Monitor',
                'Detector Health Monitor', 'Ref Pix Monitor',
                'Internal Lamp Monitor', 'Instrument Model Updates',
                'Failed-open Shutter Monitor']}
NIRCAM_SHORTWAVE_DETECTORS = ['NRCA1', 'NRCA2', 'NRCA3', 'NRCA4',
                              'NRCB1', 'NRCB2', 'NRCB3', 'NRCB4']
NIRCAM_LONGWAVE_DETECTORS = ['NRCA5', 'NRCB5']
INSTRUMENTS_SHORTHAND = {'gui': 'FGS',
                         'mir': 'MIRI',
                         'nis': 'NIRISS',
                         'nrc': 'NIRCam',
                         'nrs': 'NIRSpec'}
INSTRUMENTS_CAPITALIZED = {'fgs': 'FGS',
                           'miri': 'MIRI',
                           'nircam': 'NIRCam',
                           'niriss': 'NIRISS',
                           'nirspec': 'NIRSpec'}


>>>>>>> 74468443
def ensure_dir_exists(fullpath):
    """Creates dirs from ``fullpath`` if they do not already exist.
    """
    if not os.path.exists(fullpath):
        os.makedirs(fullpath)
        permissions.set_permissions(fullpath)


def filename_parser(filename):
    """Return a dictionary that contains the properties of a given
    JWST file (e.g. program ID, visit number, detector, etc.)

    Parameters
    ----------
    filename : str
        Path or name of JWST file to parse

    Returns
    -------
    filename_dict : dict
        Collection of file properties

    Raises
    ------
    ValueError
        When the provided file does not follow naming conventions
    """
    filename = os.path.basename(filename)

    file_root_name = (len(filename.split('.')) < 2)

    regex_string_to_compile = r"[a-z]+" \
                               "(?P<program_id>\d{5})"\
                               "(?P<observation>\d{3})"\
                               "(?P<visit>\d{3})"\
                               "_(?P<visit_group>\d{2})"\
                               "(?P<parallel_seq_id>\d{1})"\
                               "(?P<activity>\w{2})"\
                               "_(?P<exposure_id>\d+)"\
                               "_(?P<detector>\w+)"

    if not file_root_name:
        regex_string_to_compile += r"_(?P<suffix>{}).*".format('|'.join(FILE_SUFFIX_TYPES))

    elements = \
        re.compile(regex_string_to_compile)

    jwst_file = elements.match(filename)

    if jwst_file is not None:
        filename_dict = jwst_file.groupdict()
    else:
        raise ValueError('Provided file {} does not follow JWST naming conventions (jw<PPPPP><OOO><VVV>_<GGSAA>_<EEEEE>_<detector>_<suffix>.fits)'.format(filename))

    return filename_dict


def get_base_url():
    """Return the beginning part of the URL to the ``jwql`` web app
    based on which user is running the software.

    If the admin account is running the code, the ``base_url`` is
    assumed to be the production URL.  If not, the ``base_url`` is
    assumed to be local.

    Returns
    -------
    base_url : str
        The beginning part of the URL to the ``jwql`` web app
    """

    username = getpass.getuser()
    if username == get_config()['admin_account']:
        base_url = 'https://dljwql.stsci.edu'
    else:
        base_url = 'http://127.0.0.1:8000'

    return base_url


def get_config():
    """Return a dictionary that holds the contents of the ``jwql``
    config file.

    Returns
    -------
    settings : dict
        A dictionary that holds the contents of the config file.
    """
    with open(os.path.join(__location__, 'config.json'), 'r') as config_file:
        settings = json.load(config_file)

    return settings<|MERGE_RESOLUTION|>--- conflicted
+++ resolved
@@ -31,47 +31,7 @@
 
 __location__ = os.path.realpath(os.path.join(os.getcwd(), os.path.dirname(__file__)))
 
-<<<<<<< HEAD
-=======
-FILE_SUFFIX_TYPES = ['uncal', 'cal', 'rateints', 'rate', 'trapsfilled',
-                     'i2d', 'x1d', 's2d', 's3d', 'dark', 'ami', 'crf']
-JWST_INSTRUMENTS = sorted(['NIRISS', 'NIRCam', 'NIRSpec', 'MIRI', 'FGS'])
-JWST_DATAPRODUCTS = ['IMAGE', 'SPECTRUM', 'SED', 'TIMESERIES', 'VISIBILITY',
-                     'EVENTLIST', 'CUBE', 'CATALOG', 'ENGINEERING', 'NULL']
-MAST_SERVICES = ['Mast.Jwst.Filtered.Nircam', 'Mast.Jwst.Filtered.Nirspec',
-                 'Mast.Jwst.Filtered.Niriss', 'Mast.Jwst.Filtered.Miri',
-                 'Mast.Jwst.Filtered.Fgs']
-MONITORS = {
-    'FGS': ['Bad Pixel Monitor'],
-    'MIRI': ['Dark Current Monitor',
-             'Bad Pixel Monitor', 'Cosmic Ray Monitor', 'Photometry Monitor',
-             'TA Failure Monitor', 'Blind Pointing Accuracy Monitor',
-             'Filter and Calibration Lamp Monitor', 'Thermal Emission Monitor'],
-    'NIRCam': ['Bias Monitor',
-               'Readnoise Monitor', 'Gain Level Monitor',
-               'Mean Dark Current Rate Monitor', 'Photometric Stability Monitor'],
-    'NIRISS': ['Bad Pixel Monitor',
-               'Readnoise Monitor', 'AMI Calibrator Monitor', 'TSO RMS Monitor'],
-    'NIRSpec': ['Optical Short Monitor', 'Target Acquisition Monitor',
-                'Detector Health Monitor', 'Ref Pix Monitor',
-                'Internal Lamp Monitor', 'Instrument Model Updates',
-                'Failed-open Shutter Monitor']}
-NIRCAM_SHORTWAVE_DETECTORS = ['NRCA1', 'NRCA2', 'NRCA3', 'NRCA4',
-                              'NRCB1', 'NRCB2', 'NRCB3', 'NRCB4']
-NIRCAM_LONGWAVE_DETECTORS = ['NRCA5', 'NRCB5']
-INSTRUMENTS_SHORTHAND = {'gui': 'FGS',
-                         'mir': 'MIRI',
-                         'nis': 'NIRISS',
-                         'nrc': 'NIRCam',
-                         'nrs': 'NIRSpec'}
-INSTRUMENTS_CAPITALIZED = {'fgs': 'FGS',
-                           'miri': 'MIRI',
-                           'nircam': 'NIRCam',
-                           'niriss': 'NIRISS',
-                           'nirspec': 'NIRSpec'}
 
-
->>>>>>> 74468443
 def ensure_dir_exists(fullpath):
     """Creates dirs from ``fullpath`` if they do not already exist.
     """
