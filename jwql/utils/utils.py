"""Various utility functions for the ``jwql`` project.

Authors
-------

    - Matthew Bourque
    - Lauren Chambers

Use
---

    This module can be imported as such:

    >>> import utils
    settings = get_config()

References
----------

    Filename parser modifed from Joe Hunkeler:
    https://gist.github.com/jhunkeler/f08783ca2da7bfd1f8e9ee1d207da5ff
 """

import getpass
import json
import os
import re

from jwql.utils import permissions

__location__ = os.path.realpath(os.path.join(os.getcwd(), os.path.dirname(__file__)))

FILE_SUFFIX_TYPES = ['uncal', 'cal', 'rateints', 'rate', 'trapsfilled',
                     'i2d', 'x1d', 's2d', 's3d', 'dark', 'ami', 'crf',
                     'crfints']
JWST_INSTRUMENTS = sorted(['NIRISS', 'NIRCam', 'NIRSpec', 'MIRI', 'FGS'])
JWST_DATAPRODUCTS = ['IMAGE', 'SPECTRUM', 'SED', 'TIMESERIES', 'VISIBILITY',
                     'EVENTLIST', 'CUBE', 'CATALOG', 'ENGINEERING', 'NULL']
MAST_SERVICES = ['Mast.Jwst.Filtered.Nircam', 'Mast.Jwst.Filtered.Nirspec',
                 'Mast.Jwst.Filtered.Niriss', 'Mast.Jwst.Filtered.Miri',
                 'Mast.Jwst.Filtered.Fgs']
MONITORS = {
    'FGS': ['Bad Pixel Monitor'],
    'MIRI': ['Dark Current Monitor',
             'Bad Pixel Monitor', 'Cosmic Ray Monitor', 'Photometry Monitor',
             'TA Failure Monitor', 'Blind Pointing Accuracy Monitor',
             'Filter and Calibration Lamp Monitor', 'Thermal Emission Monitor'],
    'NIRCam': ['Bias Monitor',
               'Readnoise Monitor', 'Gain Level Monitor',
               'Mean Dark Current Rate Monitor', 'Photometric Stability Monitor'],
    'NIRISS': ['Bad Pixel Monitor',
               'Readnoise Monitor', 'AMI Calibrator Monitor', 'TSO RMS Monitor'],
    'NIRSpec': ['Optical Short Monitor', 'Target Acquisition Monitor',
                'Detector Health Monitor', 'Ref Pix Monitor',
                'Internal Lamp Monitor', 'Instrument Model Updates',
                'Failed-open Shutter Monitor']}
NIRCAM_SHORTWAVE_DETECTORS = ['NRCA1', 'NRCA2', 'NRCA3', 'NRCA4',
                              'NRCB1', 'NRCB2', 'NRCB3', 'NRCB4']
NIRCAM_LONGWAVE_DETECTORS = ['NRCA5', 'NRCB5']
INSTRUMENTS_SHORTHAND = {'gui': 'FGS',
                         'mir': 'MIRI',
                         'nis': 'NIRISS',
                         'nrc': 'NIRCam',
                         'nrs': 'NIRSpec'}
INSTRUMENTS_CAPITALIZED = {'fgs': 'FGS',
                           'miri': 'MIRI',
                           'nircam': 'NIRCam',
                           'niriss': 'NIRISS',
                           'nirspec': 'NIRSpec'}


def ensure_dir_exists(fullpath):
    """Creates dirs from ``fullpath`` if they do not already exist.
    """
    if not os.path.exists(fullpath):
        os.makedirs(fullpath)
        permissions.set_permissions(fullpath)


def filename_parser(filename):
    """Return a dictionary that contains the properties of a given
    JWST file (e.g. program ID, visit number, detector, etc.).

    Parameters
    ----------
    filename : str
        Path or name of JWST file to parse

    Returns
    -------
    filename_dict : dict
        Collection of file properties

    Raises
    ------
    ValueError
        When the provided file does not follow naming conventions
    """

    filename = os.path.basename(filename)
    file_root_name = (len(filename.split('.')) < 2)

    # Stage 1 and 2 filenames, e.g. "jw80500012009_01101_00012_nrcalong_uncal.fits"
    stage_1_and_2 = \
        r"jw" \
        r"(?P<program_id>\d{5})"\
        r"(?P<observation>\d{3})"\
        r"(?P<visit>\d{3})"\
        r"_(?P<visit_group>\d{2})"\
        r"(?P<parallel_seq_id>\d{1})"\
        r"(?P<activity>\w{2})"\
        r"_(?P<exposure_id>\d+)"\
        r"_(?P<detector>((?!_)[\w])+)"

    # Stage 3 filenames with target ID, e.g. "jw80600-o009_t001_miri_f1130w_i2d.fits"
    stage_3_target_id = \
        r"jw" \
        r"(?P<program_id>\d{5})"\
        r"-(?P<ac_id>(o|c|a|r)\d{3,4})"\
        r"_(?P<target_id>(t)\d{3})"\
        r"_(?P<instrument>(nircam|niriss|nirspec|miri|fgs))"\
        r"_(?P<optical_elements>((?!_)[\w-])+)"

    # Stage 3 filenames with source ID, e.g. "jw80600-o009_s00001_miri_f1130w_i2d.fits"
    stage_3_source_id = \
        r"jw" \
        r"(?P<program_id>\d{5})"\
        r"-(?P<ac_id>(o|c|a|r)\d{3,4})"\
        r"_(?P<source_id>(s)\d{5})"\
        r"_(?P<instrument>(nircam|niriss|nirspec|miri|fgs))"\
        r"_(?P<optical_elements>((?!_)[\w-])+)"

    # Stage 3 filenames with target ID and epoch, e.g. "jw80600-o009_t001-epoch1_miri_f1130w_i2d.fits"
    stage_3_target_id_epoch = \
        r"jw" \
        r"(?P<program_id>\d{5})"\
        r"-(?P<ac_id>(o|c|a|r)\d{3,4})"\
        r"_(?P<target_id>(t)\d{3})"\
        r"-epoch(?P<epoch>\d{1})"\
        r"_(?P<instrument>(nircam|niriss|nirspec|miri|fgs))"\
        r"_(?P<optical_elements>((?!_)[\w-])+)"

    # Stage 3 filenames with source ID and epoch, e.g. "jw80600-o009_s00001-epoch1_miri_f1130w_i2d.fits"
    stage_3_source_id_epoch = \
        r"jw" \
        r"(?P<program_id>\d{5})"\
        r"-(?P<ac_id>(o|c|a|r)\d{3,4})"\
        r"_(?P<source_id>(s)\d{5})"\
        r"-epoch(?P<epoch>\d{1})"\
        r"_(?P<instrument>(nircam|niriss|nirspec|miri|fgs))"\
        r"_(?P<optical_elements>((?!_)[\w-])+)"

    # Time series filenames, e.g. "jw00733003001_02101_00002-seg001_nrs1_rate.fits"
    time_series = \
        r"jw" \
        r"(?P<program_id>\d{5})"\
        r"(?P<observation>\d{3})"\
        r"(?P<visit>\d{3})"\
        r"_(?P<visit_group>\d{2})"\
        r"(?P<parallel_seq_id>\d{1})"\
        r"(?P<activity>\w{2})"\
        r"_(?P<exposure_id>\d+)"\
        r"-seg(?P<segment>\d{3})"\
        r"_(?P<detector>\w+)"

    # Build list of filename types
    filename_types = [stage_1_and_2, stage_3_target_id, stage_3_source_id, stage_3_target_id_epoch, stage_3_source_id_epoch, time_series]

    # Try to parse the filename
    for filename_type in filename_types:

        # If full filename, try using suffix
        if not file_root_name:
            filename_type += r"_(?P<suffix>{}).*".format('|'.join(FILE_SUFFIX_TYPES))

        elements = re.compile(filename_type)
        jwst_file = elements.match(filename)
        if jwst_file is not None:
            break

    # Raise error if unable to parse the filename
    try:
        filename_dict = jwst_file.groupdict()
    except AttributeError:
        jdox_url = 'https://jwst-docs.stsci.edu/display/JDAT/File+Naming+Conventions+and+Data+Products'
        raise ValueError('Provided file {} does not follow JWST naming conventions.  See {} for further information.'.format(filename, jdox_url))

    return filename_dict


def get_config():
    """Return a dictionary that holds the contents of the ``jwql``
    config file.

    Returns
    -------
    settings : dict
        A dictionary that holds the contents of the config file.
    """
    with open(os.path.join(__location__, 'config.json'), 'r') as config_file:
        settings = json.load(config_file)

<<<<<<< HEAD
=======
    return filename_dict


def get_base_url():
    """Return the beginning part of the URL to the ``jwql`` web app
    based on which user is running the software.

    If the admin account is running the code, the ``base_url`` is
    assumed to be the production URL.  If not, the ``base_url`` is
    assumed to be local.

    Returns
    -------
    base_url : str
        The beginning part of the URL to the ``jwql`` web app
    """

    username = getpass.getuser()
    if username == get_config()['admin_account']:
        base_url = 'https://dljwql.stsci.edu'
    else:
        base_url = 'http://127.0.0.1:8000'

    return base_url


def get_config():
    """Return a dictionary that holds the contents of the ``jwql``
    config file.

    Returns
    -------
    settings : dict
        A dictionary that holds the contents of the config file.
    """
    with open(os.path.join(__location__, 'config.json'), 'r') as config_file:
        settings = json.load(config_file)

>>>>>>> 032d0176
    return settings<|MERGE_RESOLUTION|>--- conflicted
+++ resolved
@@ -188,23 +188,6 @@
     return filename_dict
 
 
-def get_config():
-    """Return a dictionary that holds the contents of the ``jwql``
-    config file.
-
-    Returns
-    -------
-    settings : dict
-        A dictionary that holds the contents of the config file.
-    """
-    with open(os.path.join(__location__, 'config.json'), 'r') as config_file:
-        settings = json.load(config_file)
-
-<<<<<<< HEAD
-=======
-    return filename_dict
-
-
 def get_base_url():
     """Return the beginning part of the URL to the ``jwql`` web app
     based on which user is running the software.
@@ -240,5 +223,4 @@
     with open(os.path.join(__location__, 'config.json'), 'r') as config_file:
         settings = json.load(config_file)
 
->>>>>>> 032d0176
     return settings