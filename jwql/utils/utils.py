"""Various utility functions for the ``jwql`` project.

Authors
-------

    - Matthew Bourque
    - Lauren Chambers

Use
---

    This module can be imported as such:

    >>> import utils
    settings = get_config()

References
----------

    Filename parser modified from Joe Hunkeler:
    https://gist.github.com/jhunkeler/f08783ca2da7bfd1f8e9ee1d207da5ff

    Various documentation related to JWST filename conventions:
    - https://jwst-docs.stsci.edu/display/JDAT/File+Naming+Conventions+and+Data+Products
    - https://innerspace.stsci.edu/pages/viewpage.action?pageId=94092600
    - https://innerspace.stsci.edu/pages/viewpage.action?spaceKey=SCSB&title=JWST+Science+Data+Products
    - https://jwst-docs.stsci.edu/display/JDAT/Understanding+Associations?q=association%20candidate
    - https://jwst-pipeline.readthedocs.io/en/stable/jwst/introduction.html#pipeline-step-suffix-definitions
    - JWST TR JWST-STScI-004800, SM-12
 """

import getpass
import json
import os
import re

from jwql.utils import permissions
from jwql.utils.constants import FILE_SUFFIX_TYPES, JWST_INSTRUMENT_NAMES_SHORTHAND

__location__ = os.path.realpath(os.path.join(os.getcwd(), os.path.dirname(__file__)))


def ensure_dir_exists(fullpath):
    """Creates dirs from ``fullpath`` if they do not already exist.
    """
    if not os.path.exists(fullpath):
        os.makedirs(fullpath)
        permissions.set_permissions(fullpath)


def filename_parser(filename):
    """Return a dictionary that contains the properties of a given
    JWST file (e.g. program ID, visit number, detector, etc.).

    Parameters
    ----------
    filename : str
        Path or name of JWST file to parse

    Returns
    -------
    filename_dict : dict
        Collection of file properties

    Raises
    ------
    ValueError
        When the provided file does not follow naming conventions
    """

    filename = os.path.basename(filename)
    file_root_name = (len(filename.split('.')) < 2)

    # Stage 1 and 2 filenames
    # e.g. "jw80500012009_01101_00012_nrcalong_uncal.fits"
    stage_1_and_2 = \
        r"jw" \
        r"(?P<program_id>\d{5})"\
        r"(?P<observation>\d{3})"\
        r"(?P<visit>\d{3})"\
        r"_(?P<visit_group>\d{2})"\
        r"(?P<parallel_seq_id>\d{1})"\
        r"(?P<activity>\w{2})"\
        r"_(?P<exposure_id>\d+)"\
        r"_(?P<detector>((?!_)[\w])+)"

    # Stage 2c outlier detection filenames
    # e.g. "jw94015002002_02108_00001_mirimage_o002_crf.fits"
    stage_2c = \
        r"jw" \
        r"(?P<program_id>\d{5})" \
        r"(?P<observation>\d{3})" \
        r"(?P<visit>\d{3})" \
        r"_(?P<visit_group>\d{2})" \
        r"(?P<parallel_seq_id>\d{1})" \
        r"(?P<activity>\w{2})" \
        r"_(?P<exposure_id>\d+)" \
        r"_(?P<detector>((?!_)[\w])+)"\
        r"_(?P<ac_id>(o\d{3}|(c|a|r)\d{4}))"

    # Stage 3 filenames with target ID
    # e.g. "jw80600-o009_t001_miri_f1130w_i2d.fits"
    stage_3_target_id = \
        r"jw" \
        r"(?P<program_id>\d{5})"\
        r"-(?P<ac_id>(o\d{3}|(c|a|r)\d{4}))"\
        r"_(?P<target_id>(t)\d{3})"\
        r"_(?P<instrument>(nircam|niriss|nirspec|miri|fgs))"\
        r"_(?P<optical_elements>((?!_)[\w-])+)"

    # Stage 3 filenames with source ID
    # e.g. "jw80600-o009_s00001_miri_f1130w_i2d.fits"
    stage_3_source_id = \
        r"jw" \
        r"(?P<program_id>\d{5})"\
        r"-(?P<ac_id>(o\d{3}|(c|a|r)\d{4}))"\
        r"_(?P<source_id>(s)\d{5})"\
        r"_(?P<instrument>(nircam|niriss|nirspec|miri|fgs))"\
        r"_(?P<optical_elements>((?!_)[\w-])+)"

    # Stage 3 filenames with target ID and epoch
    # e.g. "jw80600-o009_t001-epoch1_miri_f1130w_i2d.fits"
    stage_3_target_id_epoch = \
        r"jw" \
        r"(?P<program_id>\d{5})"\
        r"-(?P<ac_id>(o\d{3}|(c|a|r)\d{4}))"\
        r"_(?P<target_id>(t)\d{3})"\
        r"-epoch(?P<epoch>\d{1})"\
        r"_(?P<instrument>(nircam|niriss|nirspec|miri|fgs))"\
        r"_(?P<optical_elements>((?!_)[\w-])+)"

    # Stage 3 filenames with source ID and epoch
    # e.g. "jw80600-o009_s00001-epoch1_miri_f1130w_i2d.fits"
    stage_3_source_id_epoch = \
        r"jw" \
        r"(?P<program_id>\d{5})"\
        r"-(?P<ac_id>(o\d{3}|(c|a|r)\d{4}))"\
        r"_(?P<source_id>(s)\d{5})"\
        r"-epoch(?P<epoch>\d{1})"\
        r"_(?P<instrument>(nircam|niriss|nirspec|miri|fgs))"\
        r"_(?P<optical_elements>((?!_)[\w-])+)"

    # Time series filenames
    # e.g. "jw00733003001_02101_00002-seg001_nrs1_rate.fits"
    time_series = \
        r"jw" \
        r"(?P<program_id>\d{5})"\
        r"(?P<observation>\d{3})"\
        r"(?P<visit>\d{3})"\
        r"_(?P<visit_group>\d{2})"\
        r"(?P<parallel_seq_id>\d{1})"\
        r"(?P<activity>\w{2})"\
        r"_(?P<exposure_id>\d+)"\
        r"-seg(?P<segment>\d{3})"\
        r"_(?P<detector>\w+)"

    # Guider filenames
    # e.g. "jw00729011001_gs-id_1_image_cal.fits" or
    # "jw00799003001_gs-acq1_2019154181705_stream.fits"
    guider = \
        r"jw" \
        r"(?P<program_id>\d{5})" \
        r"(?P<observation>\d{3})" \
        r"(?P<visit>\d{3})" \
        r"_gs-(?P<guider_mode>(id|acq1|acq2|track|fg))" \
        r"_((?P<date_time>\d{13})|(?P<guide_star_attempt_id>\d{1}))"

    # Build list of filename types
    filename_types = [
        stage_1_and_2,
        stage_2c,
        stage_3_target_id,
        stage_3_source_id,
        stage_3_target_id_epoch,
        stage_3_source_id_epoch,
        time_series,
        guider]

    filename_type_names = [
        'stage_1_and_2',
        'stage_2c',
        'stage_3_target_id',
        'stage_3_source_id',
        'stage_3_target_id_epoch',
        'stage_3_source_id_epoch',
        'time_series',
        'guider'
    ]

    # Try to parse the filename
    for filename_type, filename_type_name in zip(filename_types, filename_type_names):

        # If full filename, try using suffix
        if not file_root_name:
            filename_type += r"_(?P<suffix>{}).*".format('|'.join(FILE_SUFFIX_TYPES))
        # If not, make sure the provided regex matches the entire filename root
        else:
            filename_type += r"$"

        elements = re.compile(filename_type)
        jwst_file = elements.match(filename)

        # Stop when you find a format that matches
        if jwst_file is not None:
            name_match = filename_type_name
            break

    try:
        # Convert the regex match to a dictionary
        filename_dict = jwst_file.groupdict()
<<<<<<< HEAD
        filename_dict['filename_type'] = name_match
=======

        # Add the filename type to that dict
        filename_dict['filename_type'] = name_match

        # Also, add the instrument if not already there
        if 'instrument' not in filename_dict.keys():
            if name_match == 'guider':
                filename_dict['instrument'] = 'fgs'
            elif 'detector' in filename_dict.keys():
                filename_dict['instrument'] = JWST_INSTRUMENT_NAMES_SHORTHAND[
                    filename_dict['detector'][:3]
                ]

    # Raise error if unable to parse the filename
>>>>>>> 2b87ad81
    except AttributeError:
        jdox_url = 'https://jwst-docs.stsci.edu/display/JDAT/' \
                   'File+Naming+Conventions+and+Data+Products'
        raise ValueError('Provided file {} does not follow JWST naming conventions.  See {} for further information.'.format(filename, jdox_url))

    return filename_dict


def get_base_url():
    """Return the beginning part of the URL to the ``jwql`` web app
    based on which user is running the software.

    If the admin account is running the code, the ``base_url`` is
    assumed to be the production URL.  If not, the ``base_url`` is
    assumed to be local.

    Returns
    -------
    base_url : str
        The beginning part of the URL to the ``jwql`` web app
    """

    username = getpass.getuser()
    if username == get_config()['admin_account']:
        base_url = 'https://dljwql.stsci.edu'
    else:
        base_url = 'http://127.0.0.1:8000'

    return base_url


def get_config():
    """Return a dictionary that holds the contents of the ``jwql``
    config file.

    Returns
    -------
    settings : dict
        A dictionary that holds the contents of the config file.
    """
    config_file_location = os.path.join(__location__, 'config.json')

    if not os.path.isfile(config_file_location):
        raise FileNotFoundError('The JWQL package requires a configuration file (config.json) '
                                'to be placed within the jwql/utils directory. '
                                'This file is missing. Please read the relevant wiki page '
                                '(https://github.com/spacetelescope/jwql/wiki/'
                                'Config-file) for more information.')

    with open(config_file_location, 'r') as config_file:
        settings = json.load(config_file)

    return settings<|MERGE_RESOLUTION|>--- conflicted
+++ resolved
@@ -208,9 +208,6 @@
     try:
         # Convert the regex match to a dictionary
         filename_dict = jwst_file.groupdict()
-<<<<<<< HEAD
-        filename_dict['filename_type'] = name_match
-=======
 
         # Add the filename type to that dict
         filename_dict['filename_type'] = name_match
@@ -225,7 +222,6 @@
                 ]
 
     # Raise error if unable to parse the filename
->>>>>>> 2b87ad81
     except AttributeError:
         jdox_url = 'https://jwst-docs.stsci.edu/display/JDAT/' \
                    'File+Naming+Conventions+and+Data+Products'
