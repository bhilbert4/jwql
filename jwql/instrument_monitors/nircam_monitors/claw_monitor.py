--- conflicted
+++ resolved
@@ -138,11 +138,7 @@
         """
 
         columns = ['filename', 'filter', 'pupil', 'detector', 'effexptm', 'expstart_mjd', 'entry_date', 'mean', 'median',
-<<<<<<< HEAD
-                   'stddev', 'frac_masked']  # , 'total_bkg']
-=======
                    'stddev', 'frac_masked', 'total_bkg']
->>>>>>> ec02a523
 
         # Get all of the background data.
         background_data = NIRCamClawStats.objects.all().values(*columns)
@@ -196,8 +192,7 @@
                     df = df[df['stddev'] != 0]  # older data has no accurate stddev measures
                     plot_data = df['stddev'].values
                 if plot_type == 'model':
-                    total_bkg = [1. for x in df['median'].values]
-                    plot_data = df['median'].values  # / df['total_bkg'].values
+                    plot_data = df['median'].values / df['total_bkg'].values
                 plot_expstarts = df['expstart_mjd'].values
 
                 # Plot the background data over time
@@ -335,8 +330,8 @@
                                  'stddev': float(stddev),
                                  'frac_masked': len(segmap_orig[(segmap_orig != 0) | (dq & 1 != 0)]) / (segmap_orig.shape[0] * segmap_orig.shape[1]),
                                  'skyflat_filename': os.path.basename(self.outfile),
-                                 # 'doy': float(doy),
-                                 # 'total_bkg': float(total_bkg),
+                                 'doy': float(doy),
+                                 'total_bkg': float(total_bkg),
                                  'entry_date': datetime.datetime.now()
                                  }
                 entry = self.stats_table(**claw_db_entry)
