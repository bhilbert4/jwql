--- conflicted
+++ resolved
@@ -17,11 +17,8 @@
         pytest -s test_monitor_mast.py
 """
 
-<<<<<<< HEAD
 from astroquery.mast import Mast
-=======
 import pytest
->>>>>>> 79c67d93
 
 from jwql.jwql_monitors import monitor_mast as mm
 from jwql.utils.utils import JWST_INSTRUMENTS
