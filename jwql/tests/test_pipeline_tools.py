#! /usr/bin/env python

"""Tests for the ``pipeline_tools`` module.

Authors
-------

    - Bryan Hilbert

Use
---

    These tests can be run via the command line (omit the ``-s`` to
    suppress verbose output to stdout):
    ::

        pytest -s test_pipeline_tools.py
"""

from collections import OrderedDict
import os
import pytest

import numpy as np

from jwql.instrument_monitors import pipeline_tools
from jwql.utils.utils import get_config

# Determine if tests are being run on jenkins
ON_JENKINS = os.path.expanduser('~') == '/home/jenkins'


@pytest.mark.skipif(ON_JENKINS, reason='Requires access to central storage.')
def test_completed_pipeline_steps():
    """Test that the list of completed pipeline steps for a file is
    correct

    Parameters
    ----------
    filename : str
        File to be checked
    """

    filename = os.path.join(get_config()['filesystem'], 'jw00312',
                            'jw00312002001_02102_00001_nrcb4_rateints.fits')
    completed_steps = pipeline_tools.completed_pipeline_steps(filename)
    true_completed = OrderedDict([('group_scale', False),
                                  ('dq_init', True),
                                  ('saturation', True),
                                  ('ipc', False),
                                  ('refpix', True),
                                  ('superbias', True),
                                  ('persistence', True),
                                  ('dark_current', True),
                                  ('linearity', True),
                                  ('firstframe', False),
                                  ('lastframe', False),
                                  ('rscd', False),
                                  ('jump', True),
                                  ('rate', True)])

    # Only test steps that have a value of True
    completed_steps = OrderedDict((k, v) for k, v in completed_steps.items() if v is True)
    true_completed = OrderedDict((k, v) for k, v in true_completed.items() if v is True)

    assert completed_steps == true_completed


def test_get_pipeline_steps():
    """Test that the proper pipeline steps are returned for an
    instrument
    """

    # FGS, NIRCam, and NIRISS
    instruments = ['fgs', 'nircam', 'niriss']
    for instrument in instruments:
        req_steps = pipeline_tools.get_pipeline_steps(instrument)
        steps = ['dq_init', 'saturation', 'superbias', 'refpix', 'linearity',
                 'persistence', 'dark_current', 'jump', 'rate']
        not_required = ['group_scale', 'ipc', 'firstframe', 'lastframe', 'rscd']
        steps_dict = OrderedDict({})
        for step in steps:
            steps_dict[step] = True
        for step in not_required:
            steps_dict[step] = False
<<<<<<< HEAD
        assert req_steps == steps_dict

    # NIRSpec and MIRI have different required steps
=======
        # Only test steps that have a value of True
        req_steps = OrderedDict((k, v) for k, v in req_steps.items() if v is True)
        steps_dict = OrderedDict((k, v) for k, v in steps_dict.items() if v is True)
        assert req_steps == steps_dict

    # NIRSpec
>>>>>>> 2e02dd72
    nrs_req_steps = pipeline_tools.get_pipeline_steps('nirspec')
    nrs_steps = ['group_scale', 'dq_init', 'saturation', 'superbias', 'refpix', 'linearity',
                 'dark_current', 'jump', 'rate']
    not_required = ['ipc', 'persistence', 'firstframe', 'lastframe', 'rscd']
    nrs_dict = OrderedDict({})
    for step in nrs_steps:
        nrs_dict[step] = True
    for step in not_required:
        nrs_dict[step] = False
    # Only test steps that have a value of True
    nrs_req_steps = OrderedDict((k, v) for k, v in nrs_req_steps.items() if v is True)
    nrs_dict = OrderedDict((k, v) for k, v in nrs_dict.items() if v is True)
    assert nrs_req_steps == nrs_dict

    # MIRI
    miri_req_steps = pipeline_tools.get_pipeline_steps('miri')
    miri_steps = ['dq_init', 'saturation', 'firstframe', 'lastframe',
                  'linearity', 'rscd', 'dark_current', 'refpix', 'jump', 'rate']
    not_required = ['group_scale', 'ipc', 'superbias', 'persistence']
    miri_dict = OrderedDict({})
    for step in miri_steps:
        miri_dict[step] = True
    for step in not_required:
        miri_dict[step] = False
    # Only test steps that have a value of True
    miri_req_steps = OrderedDict((k, v) for k, v in miri_req_steps.items() if v is True)
    miri_dict = OrderedDict((k, v) for k, v in miri_dict.items() if v is True)
    assert miri_req_steps == miri_dict


@pytest.mark.skipif(ON_JENKINS, reason='Requires access to central storage.')
def test_image_stack():
    """Test stacking of slope images"""

    directory = os.path.join(get_config()['test_dir'], 'dark_monitor')
    files = [os.path.join(directory, 'test_image_{}.fits'.format(str(i + 1))) for i in range(3)]

    image_stack, exptimes = pipeline_tools.image_stack(files)
    truth = np.zeros((3, 10, 10))
    truth[0, :, :] = 5.
    truth[1, :, :] = 10.
    truth[2, :, :] = 15.

    assert np.all(image_stack == truth)
    assert exptimes == [[10.5], [10.5], [10.5]]


def test_steps_to_run():
    """Test that the dictionaries for steps required and steps completed
    are correctly combined to create a dictionary of pipeline steps to
    be done

    Parameters
    ----------
    filename : str
        File to be checked

    required : OrderedDict
        Dict of all pipeline steps to be run on filename

    already_done : OrderedDict
        Dict of pipeline steps already run on filename
    """

    required = OrderedDict([('group_scale', True),
                            ('dq_init', False),
                            ('saturation', False),
                            ('ipc', False),
                            ('refpix', False),
                            ('superbias', False),
                            ('persistence', True),
                            ('dark_current', True),
                            ('linearity', False),
                            ('firstframe', False),
                            ('lastframe', False),
                            ('rscd', False),
                            ('jump', True),
                            ('rate', True)])
    already_done = OrderedDict([('group_scale', True),
                                ('dq_init', False),
                                ('saturation', False),
                                ('ipc', False),
                                ('refpix', False),
                                ('superbias', False),
                                ('persistence', True),
                                ('dark_current', True),
                                ('linearity', False),
                                ('firstframe', False),
                                ('lastframe', False),
                                ('rscd', False),
                                ('jump', False),
                                ('rate', False)])

    steps_to_run = pipeline_tools.steps_to_run(required, already_done)
    true_steps_to_run = OrderedDict([('group_scale', False),
                                     ('dq_init', False),
                                     ('saturation', False),
                                     ('ipc', False),
                                     ('refpix', False),
                                     ('superbias', False),
                                     ('persistence', False),
                                     ('dark_current', False),
                                     ('linearity', False),
                                     ('firstframe', False),
                                     ('lastframe', False),
                                     ('rscd', False),
                                     ('jump', True),
                                     ('rate', True)])

    assert steps_to_run == true_steps_to_run<|MERGE_RESOLUTION|>--- conflicted
+++ resolved
@@ -83,18 +83,13 @@
             steps_dict[step] = True
         for step in not_required:
             steps_dict[step] = False
-<<<<<<< HEAD
-        assert req_steps == steps_dict
-
-    # NIRSpec and MIRI have different required steps
-=======
+
         # Only test steps that have a value of True
         req_steps = OrderedDict((k, v) for k, v in req_steps.items() if v is True)
         steps_dict = OrderedDict((k, v) for k, v in steps_dict.items() if v is True)
         assert req_steps == steps_dict
 
     # NIRSpec
->>>>>>> 2e02dd72
     nrs_req_steps = pipeline_tools.get_pipeline_steps('nirspec')
     nrs_steps = ['group_scale', 'dq_init', 'saturation', 'superbias', 'refpix', 'linearity',
                  'dark_current', 'jump', 'rate']
