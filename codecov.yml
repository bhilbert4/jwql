--- conflicted
+++ resolved
@@ -27,14 +27,10 @@
 
 ignore:
   - "jwql/database/"
-<<<<<<< HEAD
   - "jwql/tests/"
-  - "*__init__.py*"
-=======
   - "jwql/instrument_monitors/miri_monitors/data_trending/plots/"
   - "jwql/instrument_monitors/nirspec_monitors/data_trending/plots/"
   - "*__init__.py*"
   - "**/*.html"
   - "**/*.js"
-  - "**/*.css"
->>>>>>> 6b7c83b6
+  - "**/*.css"